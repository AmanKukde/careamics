"""Data configuration."""
from __future__ import annotations

from typing import List, Literal, Optional, Union

from albumentations import Compose
from pydantic import BaseModel, ConfigDict, Field, field_validator, model_validator

from careamics.utils import check_axes_validity

from .support import SupportedTransform
from .transform_model import TransformModel


class DataModel(BaseModel):
    """
    Data configuration.

    If std is specified, mean must be specified as well. Note that setting the std first
    and then the mean (if they were both `None` before) will raise a validation error.
    Prefer instead the following:
    >>> set_mean_and_std(mean, std)
    """

    # Pydantic class configuration
    model_config = ConfigDict(
        validate_assignment=True,
        arbitrary_types_allowed=True,
    )

    # Dataset configuration
    # Mandatory fields
    data_type: Literal["array", "tiff", "custom"]
    patch_size: List[int] = Field(..., min_length=2, max_length=3)

    axes: str

    # Optional fields
    mean: Optional[float] = None
    std: Optional[float] = None

    transforms: Union[List[TransformModel], Compose] = Field(
        default=[
            {
                "name": SupportedTransform.NDFLIP.value,
            },
            {
                "name": SupportedTransform.XY_RANDOM_ROTATE90.value,
            },
            {
                "name": SupportedTransform.NORMALIZE.value,
            },
            {
                "name": SupportedTransform.N2V_MANIPULATE.value,
            },
        ],
        validate_default=True,
    )

    prediction_transforms: Union[List[TransformModel], Compose] = Field(
        default=[
            {
                "name": SupportedTransform.NORMALIZE.value,
            },
        ],
        validate_default=True,
    )

    # Dataloader configuration
    batch_size: int = Field(default=1, ge=1, validate_default=True)
    num_workers: int = Field(default=0, ge=0, validate_default=True)
    pin_memory: bool = Field(default=False, validate_default=True)

    @field_validator("patch_size")
    @classmethod
    def all_elements_non_zero_even(cls, patch_list: List[int]) -> List[int]:
        """
        Validate patch size.

        Patch size must be non-zero, positive and even.

        Parameters
        ----------
        patch_list : List[int]
            Patch size.

        Returns
        -------
        List[int]
            Validated patch size.

        Raises
        ------
        ValueError
            If the patch size is 0.
        ValueError
            If the patch size is not even.
        """
        for dim in patch_list:
            if dim < 1:
                raise ValueError(f"Patch size must be non-zero positive (got {dim}).")

            if dim % 2 != 0:
                raise ValueError(f"Patch size must be even (got {dim}).")

        return patch_list

    @field_validator("axes")
    @classmethod
    def axes_valid(cls, axes: str) -> str:
        """
        Validate axes.

        Axes must:
        - be a combination of 'STCZYX'
        - not contain duplicates
        - contain at least 2 contiguous axes: X and Y
        - contain at most 4 axes
        - not contain both S and T axes

        Parameters
        ----------
        axes : str
            Axes to validate.

        Returns
        -------
        str
            Validated axes.

        Raises
        ------
        ValueError
            If axes are not valid.
        """
        # Validate axes
        check_axes_validity(axes)

        return axes
<<<<<<< HEAD

    @field_validator("tta_transforms")
=======
    
    @field_validator("prediction_transforms")
>>>>>>> 3ba849e8
    @classmethod
    def validate_prediction_transforms(
        cls, 
        prediction_transforms: Union[List[TransformModel], Compose]
    ) -> Union[List[TransformModel], Compose]:
        """Validate that tta transforms do not have N2V pixel manipulate transforms.

        Parameters
        ----------
        tta_transforms : Union[List[TransformModel], Compose]
            tta transforms.

        Returns
        -------
        Union[List[TransformModel], Compose]
            Validated tta transforms.

        Raises
        ------
        ValueError
            If tta transforms contain N2V pixel manipulate transforms.
        """
        if not isinstance(prediction_transforms, Compose):
            for transform in prediction_transforms:
                if transform.name == SupportedTransform.N2V_MANIPULATE.value:
                    raise ValueError(
                        "N2V pixel manipulate transforms are not allowed in "
                        "tta transforms."
                    )
<<<<<<< HEAD

        return tta_transforms
=======
                
        return prediction_transforms
>>>>>>> 3ba849e8


    @model_validator(mode="after")
    def std_only_with_mean(cls, data_model: DataModel) -> DataModel:
        """
        Check that mean and std are either both None, or both specified.

        If we enforce both None or both specified, we cannot set the values one by one
        due to the ConfDict enforcing the validation on assignment. Therefore, we check
        only when the std is not None and the mean is None.

        Parameters
        ----------
        data_model : Data
            Data model.

        Returns
        -------
        Data
            Validated data model.

        Raises
        ------
        ValueError
            If std is not None and mean is None.
        """
        if data_model.std is not None and data_model.mean is None:
            raise ValueError("Cannot have `std` field if `mean` is None.")

        return data_model

    @model_validator(mode="after")
    def validate_transforms_and_axes(cls, data_model: DataModel) -> DataModel:
        """
        Validate the transforms with respect to the axes.

        Parameters
        ----------
        data_model : DataModel
            Data model.

        Returns
        -------
        DataModel
            Validated data model.

        Raises
        ------
        ValueError
            If the transforms are not valid.
        """
        if "Z" in data_model.axes:
            if data_model.has_transform_list():
                for transform in data_model.transforms:
                    if transform.name == SupportedTransform.NDFLIP:
                        transform.parameters["is_3D"] = True
                    elif transform.name == SupportedTransform.XY_RANDOM_ROTATE90:
                        transform.parameters["is_3D"] = True

            if data_model.has_tta_transform_list():
                for transform in data_model.prediction_transforms:
                    if transform.name == SupportedTransform.NDFLIP:
                        transform.parameters["is_3D"] = True
                    elif transform.name == SupportedTransform.XY_RANDOM_ROTATE90:
                        transform.parameters["is_3D"] = True
        else:
            if data_model.has_transform_list():
                for transform in data_model.transforms:
                    if transform.name == SupportedTransform.NDFLIP:
                        transform.parameters["is_3D"] = False
                    elif transform.name == SupportedTransform.XY_RANDOM_ROTATE90:
                        transform.parameters["is_3D"] = False

            if data_model.has_tta_transform_list():
                for transform in data_model.prediction_transforms:
                    if transform.name == SupportedTransform.NDFLIP:
                        transform.parameters["is_3D"] = False
                    elif transform.name == SupportedTransform.XY_RANDOM_ROTATE90:
                        transform.parameters["is_3D"] = False


        return data_model

    def has_transform_list(self) -> bool:
        """
        Check if the transforms are a list, as opposed to a Compose object.

        Returns
        -------
        bool
            True if the transforms are a list, False otherwise.
        """
        return isinstance(self.transforms, list)

    def has_tta_transform_list(self) -> bool:
        """
        Check if the tta transforms are a list, as opposed to a Compose object.

        Returns
        -------
        bool
            True if the transforms are a list, False otherwise.
        """
        return isinstance(self.prediction_transforms, list)

    def set_mean_and_std(self, mean: float, std: float) -> None:
        """
        Set mean and standard deviation of the data.

        This method is preferred to setting the fields directly, as it ensures that the
        mean is set first, then the std; thus avoiding a validation error to be thrown.

        Parameters
        ----------
        mean : float
            Mean of the data.
        std : float
            Standard deviation of the data.
        """
        self.mean = mean
        self.std = std

        # search in the transforms for Normalize and update parameters
        if not isinstance(self.transforms, Compose):
            for transform in self.transforms:
                if transform.name == SupportedTransform.NORMALIZE.value:
                    transform.parameters["mean"] = mean
                    transform.parameters["std"] = std
                    transform.parameters["max_pixel_value"] = 1.0
        else:
            raise ValueError(
                "Setting mean and std with Compose transforms is not allowed. Add "
                "mean and std parameters directly to the transform in the Compose."
            )

        # search in the tta transforms for Normalize and update parameters
        if not isinstance(self.prediction_transforms, Compose):
            for transform in self.prediction_transforms:
                if transform.name == SupportedTransform.NORMALIZE.value:
                    transform.parameters["mean"] = mean
                    transform.parameters["std"] = std
                    transform.parameters["max_pixel_value"] = 1.0
        else:
            raise ValueError(
                "Setting mean and std with Compose tta transforms is not allowed. Add "
                "mean and std parameters directly to the transform in the Compose."
            )<|MERGE_RESOLUTION|>--- conflicted
+++ resolved
@@ -137,13 +137,8 @@
         check_axes_validity(axes)
 
         return axes
-<<<<<<< HEAD
-
-    @field_validator("tta_transforms")
-=======
     
     @field_validator("prediction_transforms")
->>>>>>> 3ba849e8
     @classmethod
     def validate_prediction_transforms(
         cls, 
@@ -173,13 +168,8 @@
                         "N2V pixel manipulate transforms are not allowed in "
                         "tta transforms."
                     )
-<<<<<<< HEAD
-
-        return tta_transforms
-=======
                 
         return prediction_transforms
->>>>>>> 3ba849e8
 
 
     @model_validator(mode="after")
