--- conflicted
+++ resolved
@@ -4,12 +4,7 @@
 from enum import Enum
 from typing import Any, Dict, List, Optional
 
-from pydantic import (
-    BaseModel,
-    ConfigDict,
-    Field,
-    model_validator,
-)
+from pydantic import BaseModel, ConfigDict, Field, model_validator
 
 from ..utils import check_axes_validity
 
@@ -116,7 +111,6 @@
         self.mean = mean
         self.std = std
 
-<<<<<<< HEAD
     @model_validator(mode="before")
     @classmethod
     def validate_dataset_to_be_used(cls, data: Any) -> Any:
@@ -126,36 +120,14 @@
         ----------
         data : Configuration
             Configuration to validate.
-=======
-    @field_validator("axes")
-    def valid_axes(cls, axes: str) -> str:
-        """
-        Validate axes.
-
-        Axes must be a subset of STZYX, must contain YX, be in the right order
-        and not contain both S and T.
-
-        Parameters
-        ----------
-        axes : str
-            Axes of the training data.
-
-        Returns
-        -------
-        str
-            Validated axes of the training data.
->>>>>>> 1d1fec96
 
         Raises
         ------
         ValueError
-<<<<<<< HEAD
             If in_memory dataset is used with Zarr storage.
-=======
->>>>>>> 1d1fec96
             If axes are not valid.
         """
-        if data["in_memory"] and data["data_format"] == SupportedExtensions.ZARR:
+        if data["in_memory"] and data["data_format"] == SupportedExtension.ZARR:
             raise ValueError("Zarr storage can't be used with in_memory dataset.")
 
         # Validate axes
