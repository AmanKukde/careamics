"""Convenience functions to create configurations for training and inference."""

from typing import Annotated, Any, Literal, Optional, Union

from pydantic import Discriminator, Tag, TypeAdapter

from careamics.config.algorithms import (
    CAREAlgorithm,
    HDNAlgorithm,
    N2NAlgorithm,
    N2VAlgorithm,
)
from careamics.config.architectures import UNetModel
from careamics.config.care_configuration import CAREConfiguration
from careamics.config.configuration import Configuration
from careamics.config.data import DataConfig, N2VDataConfig
from careamics.config.hdn_configuration import HDNConfiguration
from careamics.config.n2n_configuration import N2NConfiguration
from careamics.config.n2v_configuration import N2VConfiguration
from careamics.config.support import (
    SupportedAlgorithm,
    SupportedArchitecture,
    SupportedPixelManipulation,
    SupportedTransform,
)
from careamics.config.training_model import TrainingConfig
from careamics.config.transformations import (
    N2V_TRANSFORMS_UNION,
    SPATIAL_TRANSFORMS_UNION,
    N2VManipulateModel,
    XYFlipModel,
    XYRandomRotate90Model,
)


def _algorithm_config_discriminator(value: Union[dict, Configuration]) -> str:
    """Discriminate algorithm-specific configurations based on the algorithm.

    Parameters
    ----------
    value : Any
        Value to discriminate.

    Returns
    -------
    str
        Discriminator value.
    """
    if isinstance(value, dict):
        return value["algorithm_config"]["algorithm"]
    return value.algorithm_config.algorithm


def configuration_factory(
    configuration: dict[str, Any]
) -> Union[N2VConfiguration, N2NConfiguration, CAREConfiguration, HDNConfiguration]:
    """
    Create a configuration for training CAREamics.

    Parameters
    ----------
    configuration : dict
        Configuration dictionary.

    Returns
    -------
    N2VConfiguration or N2NConfiguration or CAREConfiguration
        Configuration for training CAREamics.
    """
    adapter: TypeAdapter = TypeAdapter(
        Annotated[
            Union[
                Annotated[N2VConfiguration, Tag(SupportedAlgorithm.N2V.value)],
                Annotated[N2NConfiguration, Tag(SupportedAlgorithm.N2N.value)],
                Annotated[CAREConfiguration, Tag(SupportedAlgorithm.CARE.value)],
                Annotated[HDNConfiguration, Tag(SupportedAlgorithm.HDN.value)],
            ],
            Discriminator(_algorithm_config_discriminator),
        ]
    )
    return adapter.validate_python(configuration)


def algorithm_factory(
    algorithm: dict[str, Any]
) -> Union[N2VAlgorithm, N2NAlgorithm, CAREAlgorithm, HDNAlgorithm]:
    """
    Create an algorithm model for training CAREamics.

    Parameters
    ----------
    algorithm : dict
        Algorithm dictionary.

    Returns
    -------
    N2VAlgorithm or N2NAlgorithm or CAREAlgorithm
        Algorithm model for training CAREamics.
    """
    adapter: TypeAdapter = TypeAdapter(
        Union[N2VAlgorithm, N2NAlgorithm, CAREAlgorithm, HDNAlgorithm]
    )
    return adapter.validate_python(algorithm)


def data_factory(data: dict[str, Any]) -> Union[DataConfig, N2VDataConfig]:
    """
    Create a data model for training CAREamics.

    Parameters
    ----------
    data : dict
        Data dictionary.

    Returns
    -------
    DataConfig or N2VDataConfig
        Data model for training CAREamics.
    """
    adapter: TypeAdapter = TypeAdapter(Union[DataConfig, N2VDataConfig])
    return adapter.validate_python(data)


def _list_spatial_augmentations(
    augmentations: Optional[list[SPATIAL_TRANSFORMS_UNION]],
) -> list[SPATIAL_TRANSFORMS_UNION]:
    """
    List the augmentations to apply.

    Parameters
    ----------
    augmentations : list of transforms, optional
        List of transforms to apply, either both or one of XYFlipModel and
        XYRandomRotate90Model.

    Returns
    -------
    list of transforms
        List of transforms to apply.

    Raises
    ------
    ValueError
        If the transforms are not XYFlipModel or XYRandomRotate90Model.
    ValueError
        If there are duplicate transforms.
    """
    if augmentations is None:
        transform_list: list[SPATIAL_TRANSFORMS_UNION] = [
            XYFlipModel(),
            XYRandomRotate90Model(),
        ]
    else:
        # throw error if not all transforms are pydantic models
        if not all(
            isinstance(t, XYFlipModel) or isinstance(t, XYRandomRotate90Model)
            for t in augmentations
        ):
            raise ValueError(
                "Accepted transforms are either XYFlipModel or "
                "XYRandomRotate90Model."
            )

        # check that there is no duplication
        aug_types = [t.__class__ for t in augmentations]
        if len(set(aug_types)) != len(aug_types):
            raise ValueError("Duplicate transforms are not allowed.")

        transform_list = augmentations

    return transform_list


def _create_unet_configuration(
    axes: str,
    n_channels_in: int,
    n_channels_out: int,
    independent_channels: bool,
    use_n2v2: bool,
    model_params: Optional[dict[str, Any]] = None,
) -> UNetModel:
    """
    Create a dictionary with the parameters of the UNet model.

    Parameters
    ----------
    axes : str
        Axes of the data.
    n_channels_in : int
        Number of input channels.
    n_channels_out : int
        Number of output channels.
    independent_channels : bool
        Whether to train all channels independently.
    use_n2v2 : bool
        Whether to use N2V2.
    model_params : dict
        UNetModel parameters.

    Returns
    -------
    UNetModel
        UNet model with the specified parameters.
    """
    if model_params is None:
        model_params = {}

    model_params["n2v2"] = use_n2v2
    model_params["conv_dims"] = 3 if "Z" in axes else 2
    model_params["in_channels"] = n_channels_in
    model_params["num_classes"] = n_channels_out
    model_params["independent_channels"] = independent_channels

    return UNetModel(
        architecture=SupportedArchitecture.UNET.value,
        **model_params,
    )


def _create_configuration(
    algorithm: Literal["n2v", "care", "n2n"],
    experiment_name: str,
    data_type: Literal["array", "tiff", "custom"],
    axes: str,
    patch_size: list[int],
    batch_size: int,
    num_epochs: int,
    augmentations: Union[list[N2V_TRANSFORMS_UNION], list[SPATIAL_TRANSFORMS_UNION]],
    independent_channels: bool,
    loss: Literal["n2v", "mae", "mse"],
    n_channels_in: int,
    n_channels_out: int,
    logger: Literal["wandb", "tensorboard", "none"],
    use_n2v2: bool = False,
    model_params: Optional[dict] = None,
    train_dataloader_params: Optional[dict[str, Any]] = None,
    val_dataloader_params: Optional[dict[str, Any]] = None,
) -> Configuration:
    """
    Create a configuration for training N2V, CARE or Noise2Noise.

    Parameters
    ----------
    algorithm : {"n2v", "care", "n2n"}
        Algorithm to use.
    experiment_name : str
        Name of the experiment.
    data_type : {"array", "tiff", "custom"}
        Type of the data.
    axes : str
        Axes of the data (e.g. SYX).
    patch_size : list of int
        Size of the patches along the spatial dimensions (e.g. [64, 64]).
    batch_size : int
        Batch size.
    num_epochs : int
        Number of epochs.
    augmentations : list of transforms
        List of transforms to apply, either both or one of XYFlipModel and
        XYRandomRotate90Model.
    independent_channels : bool
        Whether to train all channels independently.
    loss : {"n2v", "mae", "mse"}
        Loss function to use.
    n_channels_in : int
        Number of channels in.
    n_channels_out : int
        Number of channels out.
    logger : {"wandb", "tensorboard", "none"}
        Logger to use.
    use_n2v2 : bool, optional
        Whether to use N2V2, by default False.
    model_params : dict
        UNetModel parameters.
    train_dataloader_params : dict
        Parameters for the training dataloader, see PyTorch notes, by default None.
    val_dataloader_params : dict
        Parameters for the validation dataloader, see PyTorch notes, by default None.

    Returns
    -------
    Configuration
        Configuration for training N2V, CARE or Noise2Noise.
    """
    # model
    unet_model = _create_unet_configuration(
        axes=axes,
        n_channels_in=n_channels_in,
        n_channels_out=n_channels_out,
        independent_channels=independent_channels,
        use_n2v2=use_n2v2,
        model_params=model_params,
    )

    # algorithm model
    algorithm_config = {
        "algorithm": algorithm,
        "loss": loss,
        "model": unet_model,
    }

    # data model
    data = {
        "data_type": data_type,
        "axes": axes,
        "patch_size": patch_size,
        "batch_size": batch_size,
        "transforms": augmentations,
    }
    # Don't override defaults set in DataConfig class
    if train_dataloader_params is not None:
        data["train_dataloader_params"] = train_dataloader_params
    if val_dataloader_params is not None:
        data["val_dataloader_params"] = val_dataloader_params

    # training model
    training = TrainingConfig(
        num_epochs=num_epochs,
        batch_size=batch_size,
        logger=None if logger == "none" else logger,
    )

    # create configuration
    configuration = {
        "experiment_name": experiment_name,
        "algorithm_config": algorithm_config,
        "data_config": data,
        "training_config": training,
    }

    return configuration_factory(configuration)


# TODO reconsider naming once we officially support LVAE approaches
def _create_supervised_configuration(
    algorithm: Literal["care", "n2n"],
    experiment_name: str,
    data_type: Literal["array", "tiff", "custom"],
    axes: str,
    patch_size: list[int],
    batch_size: int,
    num_epochs: int,
    augmentations: Optional[list[Union[XYFlipModel, XYRandomRotate90Model]]] = None,
    independent_channels: bool = True,
    loss: Literal["mae", "mse"] = "mae",
    n_channels_in: Optional[int] = None,
    n_channels_out: Optional[int] = None,
    logger: Literal["wandb", "tensorboard", "none"] = "none",
    model_params: Optional[dict] = None,
    train_dataloader_params: Optional[dict[str, Any]] = None,
    val_dataloader_params: Optional[dict[str, Any]] = None,
) -> Configuration:
    """
    Create a configuration for training CARE or Noise2Noise.

    Parameters
    ----------
    algorithm : Literal["care", "n2n"]
        Algorithm to use.
    experiment_name : str
        Name of the experiment.
    data_type : Literal["array", "tiff", "custom"]
        Type of the data.
    axes : str
        Axes of the data (e.g. SYX).
    patch_size : List[int]
        Size of the patches along the spatial dimensions (e.g. [64, 64]).
    batch_size : int
        Batch size.
    num_epochs : int
        Number of epochs.
    augmentations : list of transforms, default=None
        List of transforms to apply, either both or one of XYFlipModel and
        XYRandomRotate90Model. By default, it applies both XYFlip (on X and Y)
        and XYRandomRotate90 (in XY) to the images.
    independent_channels : bool, optional
        Whether to train all channels independently, by default False.
    loss : Literal["mae", "mse"], optional
        Loss function to use, by default "mae".
    n_channels_in : int or None, default=None
        Number of channels in.
    n_channels_out : int or None, default=None
        Number of channels out.
    logger : Literal["wandb", "tensorboard", "none"], optional
        Logger to use, by default "none".
    model_params : dict, optional
        UNetModel parameters, by default {}.
    train_dataloader_params : dict
        Parameters for the training dataloader, see PyTorch notes, by default None.
    val_dataloader_params : dict
        Parameters for the validation dataloader, see PyTorch notes, by default None.

    Returns
    -------
    Configuration
        Configuration for training CARE or Noise2Noise.

    Raises
    ------
    ValueError
        If the number of channels is not specified when using channels.
    ValueError
        If the number of channels is specified but "C" is not in the axes.
    """
    # if there are channels, we need to specify their number
    if "C" in axes and n_channels_in is None:
        raise ValueError("Number of channels in must be specified when using channels ")
    elif "C" not in axes and (n_channels_in is not None and n_channels_in > 1):
        raise ValueError(
            f"C is not present in the axes, but number of channels is specified "
            f"(got {n_channels_in} channels)."
        )

    if n_channels_in is None:
        n_channels_in = 1

    if n_channels_out is None:
        n_channels_out = n_channels_in

    # augmentations
    spatial_transform_list = _list_spatial_augmentations(augmentations)

    return _create_configuration(
        algorithm=algorithm,
        experiment_name=experiment_name,
        data_type=data_type,
        axes=axes,
        patch_size=patch_size,
        batch_size=batch_size,
        num_epochs=num_epochs,
        augmentations=spatial_transform_list,
        independent_channels=independent_channels,
        loss=loss,
        n_channels_in=n_channels_in,
        n_channels_out=n_channels_out,
        logger=logger,
        model_params=model_params,
        train_dataloader_params=train_dataloader_params,
        val_dataloader_params=val_dataloader_params,
    )


def create_care_configuration(
    experiment_name: str,
    data_type: Literal["array", "tiff", "custom"],
    axes: str,
    patch_size: list[int],
    batch_size: int,
    num_epochs: int,
    augmentations: Optional[list[Union[XYFlipModel, XYRandomRotate90Model]]] = None,
    independent_channels: bool = True,
    loss: Literal["mae", "mse"] = "mae",
    n_channels_in: Optional[int] = None,
    n_channels_out: Optional[int] = None,
    logger: Literal["wandb", "tensorboard", "none"] = "none",
    model_params: Optional[dict] = None,
    train_dataloader_params: Optional[dict[str, Any]] = None,
    val_dataloader_params: Optional[dict[str, Any]] = None,
) -> Configuration:
    """
    Create a configuration for training CARE.

    If "Z" is present in `axes`, then `path_size` must be a list of length 3, otherwise
    2.

    If "C" is present in `axes`, then you need to set `n_channels_in` to the number of
    channels. Likewise, if you set the number of channels, then "C" must be present in
    `axes`.

    To set the number of output channels, use the `n_channels_out` parameter. If it is
    not specified, it will be assumed to be equal to `n_channels_in`.

    By default, all channels are trained together. To train all channels independently,
    set `independent_channels` to True.

    By setting `augmentations` to `None`, the default transformations (flip in X and Y,
    rotations by 90 degrees in the XY plane) are applied. Rather than the default
    transforms, a list of transforms can be passed to the `augmentations` parameter. To
    disable the transforms, simply pass an empty list.

    Parameters
    ----------
    experiment_name : str
        Name of the experiment.
    data_type : Literal["array", "tiff", "custom"]
        Type of the data.
    axes : str
        Axes of the data (e.g. SYX).
    patch_size : List[int]
        Size of the patches along the spatial dimensions (e.g. [64, 64]).
    batch_size : int
        Batch size.
    num_epochs : int
        Number of epochs.
    augmentations : list of transforms, default=None
        List of transforms to apply, either both or one of XYFlipModel and
        XYRandomRotate90Model. By default, it applies both XYFlip (on X and Y)
        and XYRandomRotate90 (in XY) to the images.
    independent_channels : bool, optional
        Whether to train all channels independently, by default False.
    loss : Literal["mae", "mse"], default="mae"
        Loss function to use.
    n_channels_in : int or None, default=None
        Number of channels in.
    n_channels_out : int or None, default=None
        Number of channels out.
    logger : Literal["wandb", "tensorboard", "none"], default="none"
        Logger to use.
    model_params : dict, default=None
        UNetModel parameters.
    train_dataloader_params : dict, optional
        Parameters for the training dataloader, see the PyTorch docs for `DataLoader`.
        If left as `None`, the dict `{"shuffle": True}` will be used, this is set in
        the `GeneralDataConfig`.
    val_dataloader_params : dict, optional
        Parameters for the validation dataloader, see PyTorch the docs for `DataLoader`.
        If left as `None`, the empty dict `{}` will be used, this is set in the
        `GeneralDataConfig`.

    Returns
    -------
    Configuration
        Configuration for training CARE.

    Examples
    --------
    Minimum example:
    >>> config = create_care_configuration(
    ...     experiment_name="care_experiment",
    ...     data_type="array",
    ...     axes="YX",
    ...     patch_size=[64, 64],
    ...     batch_size=32,
    ...     num_epochs=100
    ... )

    To disable transforms, simply set `augmentations` to an empty list:
    >>> config = create_care_configuration(
    ...     experiment_name="care_experiment",
    ...     data_type="array",
    ...     axes="YX",
    ...     patch_size=[64, 64],
    ...     batch_size=32,
    ...     num_epochs=100,
    ...     augmentations=[]
    ... )

    A list of transforms can be passed to the `augmentations` parameter to replace the
    default augmentations:
    >>> from careamics.config.transformations import XYFlipModel
    >>> config = create_care_configuration(
    ...     experiment_name="care_experiment",
    ...     data_type="array",
    ...     axes="YX",
    ...     patch_size=[64, 64],
    ...     batch_size=32,
    ...     num_epochs=100,
    ...     augmentations=[
    ...         # No rotation and only Y flipping
    ...         XYFlipModel(flip_x = False, flip_y = True)
    ...     ]
    ... )

    If you are training multiple channels they will be trained independently by default,
    you simply need to specify the number of channels input (and optionally, the number
    of channels output):
    >>> config = create_care_configuration(
    ...     experiment_name="care_experiment",
    ...     data_type="array",
    ...     axes="YXC", # channels must be in the axes
    ...     patch_size=[64, 64],
    ...     batch_size=32,
    ...     num_epochs=100,
    ...     n_channels_in=3, # number of input channels
    ...     n_channels_out=1 # if applicable
    ... )

    If instead you want to train multiple channels together, you need to turn off the
    `independent_channels` parameter:
    >>> config = create_care_configuration(
    ...     experiment_name="care_experiment",
    ...     data_type="array",
    ...     axes="YXC", # channels must be in the axes
    ...     patch_size=[64, 64],
    ...     batch_size=32,
    ...     num_epochs=100,
    ...     independent_channels=False,
    ...     n_channels_in=3,
    ...     n_channels_out=1 # if applicable
    ... )
    """
    return _create_supervised_configuration(
        algorithm="care",
        experiment_name=experiment_name,
        data_type=data_type,
        axes=axes,
        patch_size=patch_size,
        batch_size=batch_size,
        num_epochs=num_epochs,
        augmentations=augmentations,
        independent_channels=independent_channels,
        loss=loss,
        n_channels_in=n_channels_in,
        n_channels_out=n_channels_out,
        logger=logger,
        model_params=model_params,
        train_dataloader_params=train_dataloader_params,
        val_dataloader_params=val_dataloader_params,
    )


def create_n2n_configuration(
    experiment_name: str,
    data_type: Literal["array", "tiff", "custom"],
    axes: str,
    patch_size: list[int],
    batch_size: int,
    num_epochs: int,
    augmentations: Optional[list[Union[XYFlipModel, XYRandomRotate90Model]]] = None,
    independent_channels: bool = True,
    loss: Literal["mae", "mse"] = "mae",
    n_channels_in: Optional[int] = None,
    n_channels_out: Optional[int] = None,
    logger: Literal["wandb", "tensorboard", "none"] = "none",
    model_params: Optional[dict] = None,
    train_dataloader_params: Optional[dict[str, Any]] = None,
    val_dataloader_params: Optional[dict[str, Any]] = None,
) -> Configuration:
    """
    Create a configuration for training Noise2Noise.

    If "Z" is present in `axes`, then `path_size` must be a list of length 3, otherwise
    2.

    If "C" is present in `axes`, then you need to set `n_channels_in` to the number of
    channels. Likewise, if you set the number of channels, then "C" must be present in
    `axes`.

    To set the number of output channels, use the `n_channels_out` parameter. If it is
    not specified, it will be assumed to be equal to `n_channels_in`.

    By default, all channels are trained together. To train all channels independently,
    set `independent_channels` to True.

    By setting `augmentations` to `None`, the default transformations (flip in X and Y,
    rotations by 90 degrees in the XY plane) are applied. Rather than the default
    transforms, a list of transforms can be passed to the `augmentations` parameter. To
    disable the transforms, simply pass an empty list.

    Parameters
    ----------
    experiment_name : str
        Name of the experiment.
    data_type : Literal["array", "tiff", "custom"]
        Type of the data.
    axes : str
        Axes of the data (e.g. SYX).
    patch_size : List[int]
        Size of the patches along the spatial dimensions (e.g. [64, 64]).
    batch_size : int
        Batch size.
    num_epochs : int
        Number of epochs.
    augmentations : list of transforms, default=None
        List of transforms to apply, either both or one of XYFlipModel and
        XYRandomRotate90Model. By default, it applies both XYFlip (on X and Y)
        and XYRandomRotate90 (in XY) to the images.
    independent_channels : bool, optional
        Whether to train all channels independently, by default False.
    loss : Literal["mae", "mse"], optional
        Loss function to use, by default "mae".
    n_channels_in : int or None, default=None
        Number of channels in.
    n_channels_out : int or None, default=None
        Number of channels out.
    logger : Literal["wandb", "tensorboard", "none"], optional
        Logger to use, by default "none".
    model_params : dict, optional
        UNetModel parameters, by default {}.
    train_dataloader_params : dict, optional
        Parameters for the training dataloader, see the PyTorch docs for `DataLoader`.
        If left as `None`, the dict `{"shuffle": True}` will be used, this is set in
        the `GeneralDataConfig`.
    val_dataloader_params : dict, optional
        Parameters for the validation dataloader, see PyTorch the docs for `DataLoader`.
        If left as `None`, the empty dict `{}` will be used, this is set in the
        `GeneralDataConfig`.

    Returns
    -------
    Configuration
        Configuration for training Noise2Noise.

    Examples
    --------
    Minimum example:
    >>> config = create_n2n_configuration(
    ...     experiment_name="n2n_experiment",
    ...     data_type="array",
    ...     axes="YX",
    ...     patch_size=[64, 64],
    ...     batch_size=32,
    ...     num_epochs=100
    ... )

    To disable transforms, simply set `augmentations` to an empty list:
    >>> config = create_n2n_configuration(
    ...     experiment_name="n2n_experiment",
    ...     data_type="array",
    ...     axes="YX",
    ...     patch_size=[64, 64],
    ...     batch_size=32,
    ...     num_epochs=100,
    ...     augmentations=[]
    ... )

    A list of transforms can be passed to the `augmentations` parameter to replace the
    default augmentations:
    >>> from careamics.config.transformations import XYFlipModel
    >>> config = create_n2n_configuration(
    ...     experiment_name="n2n_experiment",
    ...     data_type="array",
    ...     axes="YX",
    ...     patch_size=[64, 64],
    ...     batch_size=32,
    ...     num_epochs=100,
    ...     augmentations=[
    ...         # No rotation and only Y flipping
    ...         XYFlipModel(flip_x = False, flip_y = True)
    ...     ]
    ... )

    If you are training multiple channels they will be trained independently by default,
    you simply need to specify the number of channels input (and optionally, the number
    of channels output):
    >>> config = create_n2n_configuration(
    ...     experiment_name="n2n_experiment",
    ...     data_type="array",
    ...     axes="YXC", # channels must be in the axes
    ...     patch_size=[64, 64],
    ...     batch_size=32,
    ...     num_epochs=100,
    ...     n_channels_in=3, # number of input channels
    ...     n_channels_out=1 # if applicable
    ... )

    If instead you want to train multiple channels together, you need to turn off the
    `independent_channels` parameter:
    >>> config = create_n2n_configuration(
    ...     experiment_name="n2n_experiment",
    ...     data_type="array",
    ...     axes="YXC", # channels must be in the axes
    ...     patch_size=[64, 64],
    ...     batch_size=32,
    ...     num_epochs=100,
    ...     independent_channels=False,
    ...     n_channels_in=3,
    ...     n_channels_out=1 # if applicable
    ... )
    """
    return _create_supervised_configuration(
        algorithm="n2n",
        experiment_name=experiment_name,
        data_type=data_type,
        axes=axes,
        patch_size=patch_size,
        batch_size=batch_size,
        num_epochs=num_epochs,
        augmentations=augmentations,
        independent_channels=independent_channels,
        loss=loss,
        n_channels_in=n_channels_in,
        n_channels_out=n_channels_out,
        logger=logger,
        model_params=model_params,
        train_dataloader_params=train_dataloader_params,
        val_dataloader_params=val_dataloader_params,
    )


def create_n2v_configuration(
    experiment_name: str,
    data_type: Literal["array", "tiff", "custom"],
    axes: str,
    patch_size: list[int],
    batch_size: int,
    num_epochs: int,
    augmentations: Optional[list[Union[XYFlipModel, XYRandomRotate90Model]]] = None,
    independent_channels: bool = True,
    use_n2v2: bool = False,
    n_channels: Optional[int] = None,
    roi_size: int = 11,
    masked_pixel_percentage: float = 0.2,
    struct_n2v_axis: Literal["horizontal", "vertical", "none"] = "none",
    struct_n2v_span: int = 5,
    logger: Literal["wandb", "tensorboard", "none"] = "none",
    model_params: Optional[dict] = None,
    train_dataloader_params: Optional[dict[str, Any]] = None,
    val_dataloader_params: Optional[dict[str, Any]] = None,
) -> Configuration:
    """
    Create a configuration for training Noise2Void.

    N2V uses a UNet model to denoise images in a self-supervised manner. To use its
    variants structN2V and N2V2, set the `struct_n2v_axis` and `struct_n2v_span`
    (structN2V) parameters, or set `use_n2v2` to True (N2V2).

    N2V2 modifies the UNet architecture by adding blur pool layers and removes the skip
    connections, thus removing checkboard artefacts. StructN2V is used when vertical
    or horizontal correlations are present in the noise; it applies an additional mask
    to the manipulated pixel neighbors.

    If "Z" is present in `axes`, then `path_size` must be a list of length 3, otherwise
    2.

    If "C" is present in `axes`, then you need to set `n_channels` to the number of
    channels.

    By default, all channels are trained independently. To train all channels together,
    set `independent_channels` to False.

    By default, the transformations applied are a random flip along X or Y, and a random
    90 degrees rotation in the XY plane. Normalization is always applied, as well as the
    N2V manipulation.

    By setting `augmentations` to `None`, the default transformations (flip in X and Y,
    rotations by 90 degrees in the XY plane) are applied. Rather than the default
    transforms, a list of transforms can be passed to the `augmentations` parameter. To
    disable the transforms, simply pass an empty list.

    The `roi_size` parameter specifies the size of the area around each pixel that will
    be manipulated by N2V. The `masked_pixel_percentage` parameter specifies how many
    pixels per patch will be manipulated.

    The parameters of the UNet can be specified in the `model_params` (passed as a
    parameter-value dictionary). Note that `use_n2v2` and 'n_channels' override the
    corresponding parameters passed in `model_params`.

    If you pass "horizontal" or "vertical" to `struct_n2v_axis`, then structN2V mask
    will be applied to each manipulated pixel.

    Parameters
    ----------
    experiment_name : str
        Name of the experiment.
    data_type : Literal["array", "tiff", "custom"]
        Type of the data.
    axes : str
        Axes of the data (e.g. SYX).
    patch_size : List[int]
        Size of the patches along the spatial dimensions (e.g. [64, 64]).
    batch_size : int
        Batch size.
    num_epochs : int
        Number of epochs.
    augmentations : list of transforms, default=None
        List of transforms to apply, either both or one of XYFlipModel and
        XYRandomRotate90Model. By default, it applies both XYFlip (on X and Y)
        and XYRandomRotate90 (in XY) to the images.
    independent_channels : bool, optional
        Whether to train all channels together, by default True.
    use_n2v2 : bool, optional
        Whether to use N2V2, by default False.
    n_channels : int or None, default=None
        Number of channels (in and out).
    roi_size : int, optional
        N2V pixel manipulation area, by default 11.
    masked_pixel_percentage : float, optional
        Percentage of pixels masked in each patch, by default 0.2.
    struct_n2v_axis : Literal["horizontal", "vertical", "none"], optional
        Axis along which to apply structN2V mask, by default "none".
    struct_n2v_span : int, optional
        Span of the structN2V mask, by default 5.
    logger : Literal["wandb", "tensorboard", "none"], optional
        Logger to use, by default "none".
    model_params : dict, optional
        UNetModel parameters, by default None.
    train_dataloader_params : dict, optional
        Parameters for the training dataloader, see the PyTorch docs for `DataLoader`.
        If left as `None`, the dict `{"shuffle": True}` will be used, this is set in
        the `GeneralDataConfig`.
    val_dataloader_params : dict, optional
        Parameters for the validation dataloader, see PyTorch the docs for `DataLoader`.
        If left as `None`, the empty dict `{}` will be used, this is set in the
        `GeneralDataConfig`.

    Returns
    -------
    Configuration
        Configuration for training N2V.

    Examples
    --------
    Minimum example:
    >>> config = create_n2v_configuration(
    ...     experiment_name="n2v_experiment",
    ...     data_type="array",
    ...     axes="YX",
    ...     patch_size=[64, 64],
    ...     batch_size=32,
    ...     num_epochs=100
    ... )

    To disable transforms, simply set `augmentations` to an empty list:
    >>> config = create_n2v_configuration(
    ...     experiment_name="n2v_experiment",
    ...     data_type="array",
    ...     axes="YX",
    ...     patch_size=[64, 64],
    ...     batch_size=32,
    ...     num_epochs=100,
    ...     augmentations=[]
    ... )

    A list of transforms can be passed to the `augmentations` parameter:
    >>> from careamics.config.transformations import XYFlipModel
    >>> config = create_n2v_configuration(
    ...     experiment_name="n2v_experiment",
    ...     data_type="array",
    ...     axes="YX",
    ...     patch_size=[64, 64],
    ...     batch_size=32,
    ...     num_epochs=100,
    ...     augmentations=[
    ...         # No rotation and only Y flipping
    ...         XYFlipModel(flip_x = False, flip_y = True)
    ...     ]
    ... )

    To use N2V2, simply pass the `use_n2v2` parameter:
    >>> config = create_n2v_configuration(
    ...     experiment_name="n2v2_experiment",
    ...     data_type="tiff",
    ...     axes="YX",
    ...     patch_size=[64, 64],
    ...     batch_size=32,
    ...     num_epochs=100,
    ...     use_n2v2=True
    ... )

    For structN2V, there are two parameters to set, `struct_n2v_axis` and
    `struct_n2v_span`:
    >>> config = create_n2v_configuration(
    ...     experiment_name="structn2v_experiment",
    ...     data_type="tiff",
    ...     axes="YX",
    ...     patch_size=[64, 64],
    ...     batch_size=32,
    ...     num_epochs=100,
    ...     struct_n2v_axis="horizontal",
    ...     struct_n2v_span=7
    ... )

    If you are training multiple channels they will be trained independently by default,
    you simply need to specify the number of channels:
    >>> config = create_n2v_configuration(
    ...     experiment_name="n2v_experiment",
    ...     data_type="array",
    ...     axes="YXC",
    ...     patch_size=[64, 64],
    ...     batch_size=32,
    ...     num_epochs=100,
    ...     n_channels=3
    ... )

    If instead you want to train multiple channels together, you need to turn off the
    `independent_channels` parameter:
    >>> config = create_n2v_configuration(
    ...     experiment_name="n2v_experiment",
    ...     data_type="array",
    ...     axes="YXC",
    ...     patch_size=[64, 64],
    ...     batch_size=32,
    ...     num_epochs=100,
    ...     independent_channels=False,
    ...     n_channels=3
    ... )
    """
    # if there are channels, we need to specify their number
    if "C" in axes and n_channels is None:
        raise ValueError("Number of channels must be specified when using channels.")
    elif "C" not in axes and (n_channels is not None and n_channels > 1):
        raise ValueError(
            f"C is not present in the axes, but number of channels is specified "
            f"(got {n_channels} channel)."
        )

    if n_channels is None:
        n_channels = 1

    # augmentations
    spatial_transforms = _list_spatial_augmentations(augmentations)

    # create the N2VManipulate transform using the supplied parameters
    n2v_transform = N2VManipulateModel(
        name=SupportedTransform.N2V_MANIPULATE.value,
        strategy=(
            SupportedPixelManipulation.MEDIAN.value
            if use_n2v2
            else SupportedPixelManipulation.UNIFORM.value
        ),
        roi_size=roi_size,
        masked_pixel_percentage=masked_pixel_percentage,
        struct_mask_axis=struct_n2v_axis,
        struct_mask_span=struct_n2v_span,
    )
    transform_list: list[N2V_TRANSFORMS_UNION] = spatial_transforms + [n2v_transform]

    return _create_configuration(
        algorithm="n2v",
        experiment_name=experiment_name,
        data_type=data_type,
        axes=axes,
        patch_size=patch_size,
        batch_size=batch_size,
        num_epochs=num_epochs,
        augmentations=transform_list,
        independent_channels=independent_channels,
        loss="n2v",
        use_n2v2=use_n2v2,
        n_channels_in=n_channels,
        n_channels_out=n_channels,
        logger=logger,
        model_params=model_params,
<<<<<<< HEAD
        dataloader_params=dataloader_params,
    )


def create_hdn_configuration(
    experiment_name: str,
    data_type: Literal["array", "tiff", "custom"],
    axes: str,
    patch_size: list[int],
    batch_size: int,
    num_epochs: int,
    augmentations: Optional[list[Union[XYFlipModel, XYRandomRotate90Model]]] = None,
    independent_channels: bool = True,
    loss: Literal["mae", "mse"] = "mae",
    n_channels_in: Optional[int] = None,
    n_channels_out: Optional[int] = None,
    logger: Literal["wandb", "tensorboard", "none"] = "none",
    model_params: Optional[dict] = None,
    dataloader_params: Optional[dict] = None,
) -> Configuration:
    """
    Create a configuration for training HDN.

    If "Z" is present in `axes`, then `path_size` must be a list of length 3, otherwise
    2.

    If "C" is present in `axes`, then you need to set `n_channels_in` to the number of
    channels. Likewise, if you set the number of channels, then "C" must be present in
    `axes`.

    To set the number of output channels, use the `n_channels_out` parameter. If it is
    not specified, it will be assumed to be equal to `n_channels_in`.

    By default, all channels are trained independently. To train all channels together,
    set `independent_channels` to False.

    By setting `augmentations` to `None`, the default transformations (flip in X and Y,
    rotations by 90 degrees in the XY plane) are applied. Rather than the default
    transforms, a list of transforms can be passed to the `augmentations` parameter. To
    disable the transforms, simply pass an empty list.

    The parameters of the UNet can be specified in the `model_params` (passed as a
    parameter-value dictionary).

    Parameters
    ----------
    experiment_name : str
        Name of the experiment.
    data_type : Literal["array", "tiff", "custom"]
        Type of the data.
    axes : str
        Axes of the data (e.g. SYX).
    patch_size : List[int]
        Size of the patches along the spatial dimensions (e.g. [64, 64]).
    batch_size : int
        Batch size.
    """
    transform_list = _list_spatial_augmentations(augmentations)
    algorithm_params = create_algorithm_configuration()
    data_params = create_data_configuration()
    training_params = create_training_configuration()

    return HDNConfiguration(
        experiment_name=experiment_name,
        algorithm_config=algorithm_params,
        data_config=data_params,
        training_config=training_params,
=======
        train_dataloader_params=train_dataloader_params,
        val_dataloader_params=val_dataloader_params,
>>>>>>> 3c1abfd6
    )<|MERGE_RESOLUTION|>--- conflicted
+++ resolved
@@ -1022,8 +1022,8 @@
         n_channels_out=n_channels,
         logger=logger,
         model_params=model_params,
-<<<<<<< HEAD
-        dataloader_params=dataloader_params,
+        train_dataloader_params=train_dataloader_params,
+        val_dataloader_params=val_dataloader_params,
     )
 
 
@@ -1090,8 +1090,4 @@
         algorithm_config=algorithm_params,
         data_config=data_params,
         training_config=training_params,
-=======
-        train_dataloader_params=train_dataloader_params,
-        val_dataloader_params=val_dataloader_params,
->>>>>>> 3c1abfd6
     )