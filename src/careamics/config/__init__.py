--- conflicted
+++ resolved
@@ -4,11 +4,13 @@
 __all__ = [
     "AlgorithmModel",
     "DataModel",
-    "CheckpointModel"
-    "PredictionModel"
     "Configuration",
+    "CheckpointModel",
+    "PredictionModel",
     "load_configuration",
     "save_configuration",
+    "TrainingModel",
+    "create_n2v_configuration",
 ]
 
 from .algorithm_model import AlgorithmModel
@@ -18,9 +20,7 @@
     load_configuration,
     save_configuration,
 )
+from .training_model import TrainingModel
 from .data_model import DataModel
-<<<<<<< HEAD
-from .configuration_factory import create_n2v_configuration
-=======
 from .prediction_model import PredictionModel
->>>>>>> 45fbfc1c
+from .configuration_factory import create_n2v_configuration