from pathlib import Path
from typing import Dict, Optional, Union

import numpy as np
from pytorch_lightning import Trainer

from .config import Configuration, load_configuration
<<<<<<< HEAD
from .lightning_module import CAREamicsKiln
from .lightning_prediction import CAREamicsFiring
from .ligthning_datamodule import CAREamicsClay, CAREamicsWood
from .utils import check_path_exists, method_dispatch

=======
from .config.support import SupportedAlgorithm
from .utils import method_dispatch, check_path_exists
>>>>>>> a240d2cf

# TODO callbacks
# TODO save as modelzoo, lightning and pytorch_dict
# TODO load checkpoints
# TODO validation set from training set
# TODO train and predict on np.ndarray
# TODO how to do WandB
# TODO: how to do AMP? How to continue training? How to load model from checkpoint?
# TODO: how to save checkpoints?
# TODO configure training parameters (epochs, etc.), potentially needs to be possible here
class CAREamist:
    def __init__(
        self,
        *,
        path_to_model: Optional[Union[Path, str]] = None,
        configuration: Optional[Configuration] = None,
        path_to_config: Optional[Union[Path, str]] = None,
    ) -> None:
        """A class to train and predict with CAREamics models.

        There are three ways to instantiate the CAREamist class:
            - with a path to a BioImage Model Zoo model (BMZ format)
            - with a Configuration object (see Configuration model)
            - with a path to a configuration file

        One of these parameters must be provided. If multiple parameters are passed,
        then the priority is set following the list above: model > configuration > path.

        Parameters
        ----------
        path_to_model : Optional[Union[Path, str]], optional
            Path to a BioImge Model Zoo model on disk, by default None
        configuration : Optional[Configuration], optional
            Configuration object, by default None
        path_to_config : Optional[Union[Path, str]], optional
            Path to a configuration yaml file, by default None

        Raises
        ------
        TypeError
            If configuration is not a Configuration object
        FileNotFoundError
            If the path to the configuration file does not exist
        ValueError
            If the path is not pointing to a file
        ValueError
            If no configuration or path is provided
        """
        if path_to_model is not None:
            raise NotImplementedError(
                "Loading a model from BioImage Model Zoo is not implemented yet."
            )
        elif configuration is not None:
            # Check that config is a Configuration object
            if not isinstance(configuration, Configuration):
                raise TypeError(
                    f"`config` must be a Configuration object, "
                    f"got {type(configuration)}"
                )

            self.cfg = configuration

        elif path_to_config is not None:
            path_to_config = Path(path_to_config)
            if not path_to_config.exists():
                raise FileNotFoundError(
                    f"Configuration path {path_to_config} does not exist."
                )
            elif not path_to_config.is_file():
                raise ValueError(f"Configuration path {path_to_config} is not a file.")

            # load configuration
            self.cfg = load_configuration(path_to_config)

        else:
            raise ValueError(
                "One of `path_to_model`, `configuration` or `path_to_config` "
                "must be provided to the CAREamist."
            )

        # instantiate model
        self.model = CAREamicsKiln(self.cfg.algorithm)

        # instantiate trainer
        self.trainer = Trainer(max_epochs=self.cfg.training.num_epochs)

        # change the prediction loop
        self.trainer.predict_loop = CAREamicsFiring(self.trainer)

    @method_dispatch
    def train(
        self,
        datamodule: CAREamicsWood,
    ) -> None:
        if not isinstance(datamodule, CAREamicsWood):
            raise TypeError(
                f"`datamodule` must be a CAREamicsWood instance, "
                f"got {type(datamodule)}."
            )

        self.trainer.fit(self.model, datamodule=datamodule)

    @train.register
    def _train_on_path(
        self,
        path_to_train_data: Path,  # cannot use Union annotation for the dispatch
        path_to_val_data: Optional[Path] = None,
        path_to_train_target: Optional[Path] = None,
        path_to_val_target: Optional[Path] = None,
        use_in_memory: bool = True,
    ) -> None:
        # sanity check on data (path exists)
        path_to_train_data = check_path_exists(path_to_train_data)

        if path_to_val_data is not None:
            path_to_val_data = check_path_exists(path_to_val_data)

        if path_to_train_target is not None:
            if self.cfg.algorithm.algorithm in \
                SupportedAlgorithm.get_unsupervised_algorithms():
                raise ValueError(
                    f"Training target is not needed for unsupervised algorithms "
                    f"({self.cfg.algorithm.algorithm})."
                )

            path_to_train_target = check_path_exists(path_to_train_target)

        if path_to_val_target is not None:
            path_to_val_target = check_path_exists(path_to_val_target)

        # create datamodule
        datamodule = CAREamicsWood(
            data_config=self.cfg.data,
            train_data=path_to_train_data,
            val_data=path_to_val_data,
            train_data_target=path_to_train_target,
            val_data_target=path_to_val_target,
            use_in_memory=use_in_memory,
        )

        # train
        self.train(datamodule=datamodule)

    @train.register
    def _train_on_str(
        self,
        path_to_train_data: str,
        path_to_val_data: Optional[str] = None,
        path_to_train_target: Optional[str] = None,
        path_to_val_target: Optional[str] = None,
        use_in_memory: bool = True,
    ) -> None:
        self._train_on_path(
            Path(path_to_train_data),
            Path(path_to_val_data) if path_to_val_data is not None else None,
            Path(path_to_train_target) if path_to_train_target is not None else None,
            Path(path_to_val_target) if path_to_val_target is not None else None,
            use_in_memory=use_in_memory,
        )

    @train.register
    def _train_on_array(
        self,
        train_data: np.ndarray,
        val_data: Optional[np.ndarray] = None,
        train_target: Optional[np.ndarray] = None,
        val_target: Optional[np.ndarray] = None,
    ) -> None:
        
        if train_target is not None:
            if self.cfg.algorithm.algorithm in \
                SupportedAlgorithm.get_unsupervised_algorithms():
                raise ValueError(
                    f"Training target is not needed for unsupervised algorithms "
                    f"({self.cfg.algorithm.algorithm})."
                )

        # create datamodule
        datamodule = CAREamicsWood(
            data_config=self.cfg.data,
            train_data=train_data,
            val_data=val_data,
            train_data_target=train_target,
            val_data_target=val_target,
        )

        # train
        self.train(datamodule=datamodule)

    @method_dispatch
    def predict(
        self,
        datamodule: CAREamicsClay,
    ) -> Dict[str, np.ndarray]:
        if not isinstance(datamodule, CAREamicsClay):
            raise TypeError(
                f"`datamodule` must be a CAREamicsClay instance, "
                f"got {type(datamodule)}."
            )

        return self.trainer.predict(self.model, datamodule=datamodule)

    @predict.register
    def _predict_on_path(
        self,
        path_to_data: Path,
    ) -> Dict[str, np.ndarray]:
        # sanity check (path exists)
        path = check_path_exists(path_to_data)

        # create datamodule
        datamodule = CAREamicsClay(
            data_config=self.cfg.data,
            pred_data=path,
        )

        return self.predict(datamodule)

    @predict.register
    def _predict_on_str(
        self,
        path_to_data: str,
    ) -> Dict[str, np.ndarray]:
        path_to_data = Path(path_to_data)

        return self._predict_on_path(path_to_data)

    @predict.register
    def _predict_on_array(
        self,
        data: np.ndarray,
    ) -> Dict[str, np.ndarray]:
        # create datamodule
        datamodule = CAREamicsClay(
            data_config=self.cfg.data,
            pred_data=data,
        )

        return self.predict(datamodule)<|MERGE_RESOLUTION|>--- conflicted
+++ resolved
@@ -5,16 +5,11 @@
 from pytorch_lightning import Trainer
 
 from .config import Configuration, load_configuration
-<<<<<<< HEAD
 from .lightning_module import CAREamicsKiln
 from .lightning_prediction import CAREamicsFiring
 from .ligthning_datamodule import CAREamicsClay, CAREamicsWood
 from .utils import check_path_exists, method_dispatch
 
-=======
-from .config.support import SupportedAlgorithm
-from .utils import method_dispatch, check_path_exists
->>>>>>> a240d2cf
 
 # TODO callbacks
 # TODO save as modelzoo, lightning and pytorch_dict
@@ -253,4 +248,5 @@
             pred_data=data,
         )
 
-        return self.predict(datamodule)+        return self.predict(datamodule)
+    