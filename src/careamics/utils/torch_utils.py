"""
Convenience functions using torch.

These functions are used to control certain aspects and behaviours of PyTorch.
"""
import inspect
from typing import Dict, Tuple

import torch

from ..utils.logging import get_logger

logger = get_logger(__name__) # TODO are logger still needed?

# TODO remove the mandatory bc torch fails
def filter_parameters(
    func: type,
    user_params: dict,
) -> Tuple[dict, dict]:
    """
    Filter parameters according to the function signature.

    Parameters
    ----------
    func : type
        Class object.
    user_params : Dict
        User provided parameters.

    Returns
    -------
    Dict
        Parameters matching `func`'s signature.
    """
<<<<<<< HEAD
    parameter_signature = inspect.signature(func).parameters

    # Get the list of all parameters
    possible_parameters = list(parameter_signature.keys())
    
    # Filter parameters to keep only those accepted by the function signature
    params_to_be_used = set(user_params.keys()) & set(possible_parameters)
    parameters = {key: user_params[key] for key in params_to_be_used}

    # Get the list of mandatory parameters
    mandatory_parameters = [
        str(parameter_signature[p])
        for p in parameter_signature
        if parameter_signature[p].default is inspect._empty
    ]

    # Find missing mandatory parameters
    missing_parameters = set(mandatory_parameters) - params_to_be_used

    return parameters, list(missing_parameters) 
=======
    # Get the list of all default parameters
    default_params = list(inspect.signature(func).parameters.keys())

    # Filter matching parameters
    params_to_be_used = set(user_params.keys()) & set(default_params)

    return {key: user_params[key] for key in params_to_be_used}
>>>>>>> 87086aed


def get_optimizers() -> Dict[str, str]:
    """
    Return the list of all optimizers available in torch.optim.

    Returns
    -------
    Dict
        Optimizers available in torch.optim.
    """
    optims = {}
    for name, obj in inspect.getmembers(torch.optim):
        if inspect.isclass(obj) and issubclass(obj, torch.optim.Optimizer):
            if name != "Optimizer":
                optims[name] = name
    return optims


def get_schedulers() -> Dict[str, str]:
    """
    Return the list of all schedulers available in torch.optim.lr_scheduler.

    Returns
    -------
    Dict
        Schedulers available in torch.optim.lr_scheduler.
    """
    schedulers = {}
    for name, obj in inspect.getmembers(torch.optim.lr_scheduler):
        if inspect.isclass(obj) and issubclass(
            obj, torch.optim.lr_scheduler.LRScheduler
        ):
            if "LRScheduler" not in name:
                schedulers[name] = name
        elif name == "ReduceLROnPlateau":  # somewhat not a subclass of LRScheduler
            schedulers[name] = name
    return schedulers<|MERGE_RESOLUTION|>--- conflicted
+++ resolved
@@ -32,28 +32,6 @@
     Dict
         Parameters matching `func`'s signature.
     """
-<<<<<<< HEAD
-    parameter_signature = inspect.signature(func).parameters
-
-    # Get the list of all parameters
-    possible_parameters = list(parameter_signature.keys())
-    
-    # Filter parameters to keep only those accepted by the function signature
-    params_to_be_used = set(user_params.keys()) & set(possible_parameters)
-    parameters = {key: user_params[key] for key in params_to_be_used}
-
-    # Get the list of mandatory parameters
-    mandatory_parameters = [
-        str(parameter_signature[p])
-        for p in parameter_signature
-        if parameter_signature[p].default is inspect._empty
-    ]
-
-    # Find missing mandatory parameters
-    missing_parameters = set(mandatory_parameters) - params_to_be_used
-
-    return parameters, list(missing_parameters) 
-=======
     # Get the list of all default parameters
     default_params = list(inspect.signature(func).parameters.keys())
 
@@ -61,7 +39,6 @@
     params_to_be_used = set(user_params.keys()) & set(default_params)
 
     return {key: user_params[key] for key in params_to_be_used}
->>>>>>> 87086aed
 
 
 def get_optimizers() -> Dict[str, str]:
