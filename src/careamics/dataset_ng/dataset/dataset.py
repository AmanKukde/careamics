from collections.abc import Sequence
from enum import Enum
from pathlib import Path
<<<<<<< HEAD
from typing import Any, Literal, NamedTuple, Optional, Union
=======
from typing import Generic, Literal, NamedTuple, Optional, Union
>>>>>>> abe2e986

import numpy as np
from numpy.typing import NDArray
from torch.utils.data import Dataset

from careamics.config import DataConfig, InferenceConfig
from careamics.dataset.patching.patching import Stats
from careamics.dataset_ng.patch_extractor import PatchExtractor
from careamics.dataset_ng.patch_extractor.image_stack import GenericImageStack
from careamics.dataset_ng.patching_strategies import (
    FixedRandomPatchingStrategy,
    PatchingStrategy,
    PatchSpecs,
    RandomPatchingStrategy,
    TilingStrategy,
    WholeSamplePatchingStrategy,
)
from careamics.transforms import Compose


class Mode(str, Enum):
    TRAINING = "training"
    VALIDATING = "validating"
    PREDICTING = "predicting"


class ImageRegionData(NamedTuple):
    data: NDArray
    source: Union[str, Literal["array"]]  # path has to be string for collate
    data_shape: Sequence[int]
    dtype: str  # dtype should be str for collate
    axes: str
    region_spec: PatchSpecs


InputType = Union[Sequence[NDArray[Any]], Sequence[Path]]


class CareamicsDataset(Dataset, Generic[GenericImageStack]):
    def __init__(
        self,
        data_config: Union[DataConfig, InferenceConfig],
        mode: Mode,
        input_extractor: PatchExtractor[GenericImageStack],
        target_extractor: Optional[PatchExtractor[GenericImageStack]] = None,
    ):
        self.config = data_config
        self.mode = mode

        self.input_extractor = input_extractor
        self.target_extractor = target_extractor

        self.patching_strategy = self._initialize_patching_strategy()

        self.input_stats, self.target_stats = self._initialize_statistics()

        self.transforms = self._initialize_transforms()

    def _initialize_patching_strategy(self) -> PatchingStrategy:
        patching_strategy: PatchingStrategy
        if self.mode == Mode.TRAINING:
            if isinstance(self.config, InferenceConfig):
                raise ValueError("Inference config cannot be used for training.")
            patching_strategy = RandomPatchingStrategy(
                data_shapes=self.input_extractor.shape,
                patch_size=self.config.patch_size,
                # TODO: Add random seed to dataconfig
                seed=getattr(self.config, "random_seed", None),
            )
        elif self.mode == Mode.VALIDATING:
            if isinstance(self.config, InferenceConfig):
                raise ValueError("Inference config cannot be used for validating.")
            patching_strategy = FixedRandomPatchingStrategy(
                data_shapes=self.input_extractor.shape,
                patch_size=self.config.patch_size,
                # TODO: Add random seed to dataconfig
                seed=getattr(self.config, "random_seed", None),
            )
        elif self.mode == Mode.PREDICTING:
            if not isinstance(self.config, InferenceConfig):
                raise ValueError("Inference config must be used for predicting.")
            if (self.config.tile_size is not None) and (
                self.config.tile_overlap is not None
            ):
                patching_strategy = TilingStrategy(
                    data_shapes=self.input_extractor.shape,
                    tile_size=self.config.tile_size,
                    overlaps=self.config.tile_overlap,
                )
            else:
                patching_strategy = WholeSamplePatchingStrategy(
                    data_shapes=self.input_extractor.shape
                )
        else:
            raise ValueError(f"Unrecognised dataset mode {self.mode}.")

        return patching_strategy

    def _initialize_transforms(self) -> Optional[Compose]:
        if isinstance(self.config, DataConfig):
            return Compose(
                transform_list=list(self.config.transforms),
            )
        # TODO: add TTA
        return None

    def _initialize_statistics(self) -> tuple[Stats, Optional[Stats]]:
        # TODO: add running stats
        # Currently assume that stats are provided in the configuration
        input_stats = Stats(self.config.image_means, self.config.image_stds)
        target_stats = None
        if isinstance(self.config, DataConfig):
            target_means = self.config.target_means
            target_stds = self.config.target_stds
            if target_means is not None and target_stds is not None:
                target_stats = Stats(target_means, target_stds)
        return input_stats, target_stats

    def __len__(self):
        return self.patching_strategy.n_patches

    def _create_image_region(
        self, patch: np.ndarray, patch_spec: PatchSpecs, extractor: PatchExtractor
    ) -> ImageRegionData:
        data_idx = patch_spec["data_idx"]
        return ImageRegionData(
            data=patch,
            source=str(extractor.image_stacks[data_idx].source),
            dtype=str(extractor.image_stacks[data_idx].data_dtype),
            data_shape=extractor.image_stacks[data_idx].data_shape,
            # TODO: should it be axes of the original image instead?
            axes=self.config.axes,
            region_spec=patch_spec,
        )

    def __getitem__(
        self, index: int
    ) -> tuple[ImageRegionData, Optional[ImageRegionData]]:
        patch_spec = self.patching_strategy.get_patch_spec(index)
        input_patch = self.input_extractor.extract_patch(
            data_idx=patch_spec["data_idx"],
            sample_idx=patch_spec["sample_idx"],
            coords=patch_spec["coords"],
            patch_size=patch_spec["patch_size"],
        )

        target_patch = (
            self.target_extractor.extract_patch(
                data_idx=patch_spec["data_idx"],
                sample_idx=patch_spec["sample_idx"],
                coords=patch_spec["coords"],
                patch_size=patch_spec["patch_size"],
            )
            if self.target_extractor is not None
            else None
        )

        if self.transforms is not None:
            if self.target_extractor is not None:
                input_patch, target_patch = self.transforms(input_patch, target_patch)
            else:
                # TODO: compose doesn't return None for target patch anymore
                #   so have to do this annoying if else
                (input_patch,) = self.transforms(input_patch, target_patch)
                target_patch = None

        input_data = self._create_image_region(
            patch=input_patch, patch_spec=patch_spec, extractor=self.input_extractor
        )

        if target_patch is not None and self.target_extractor is not None:
            target_data = self._create_image_region(
                patch=target_patch,
                patch_spec=patch_spec,
                extractor=self.target_extractor,
            )
        else:
            target_data = None

        # TODO: custom collate_fn to deal with none values
        return input_data, target_data<|MERGE_RESOLUTION|>--- conflicted
+++ resolved
@@ -1,11 +1,8 @@
 from collections.abc import Sequence
 from enum import Enum
 from pathlib import Path
-<<<<<<< HEAD
 from typing import Any, Literal, NamedTuple, Optional, Union
-=======
-from typing import Generic, Literal, NamedTuple, Optional, Union
->>>>>>> abe2e986
+
 
 import numpy as np
 from numpy.typing import NDArray
