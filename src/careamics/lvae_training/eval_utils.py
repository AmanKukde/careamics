--- conflicted
+++ resolved
@@ -479,10 +479,7 @@
     dset: Dataset,
     batch_size: int,
     tile_size: Optional[tuple[int, int]] = None,
-<<<<<<< HEAD
-=======
     grid_size: Optional[int] = None,
->>>>>>> 3c1abfd6
     mmse_count: int = 1,
     num_workers: int = 4,
 ) -> tuple[dict, dict, dict]:
@@ -523,19 +520,12 @@
                 dset=d,
                 batch_size=batch_size,
                 tile_size=tile_size,
-<<<<<<< HEAD
-=======
                 grid_size=grid_size,
->>>>>>> 3c1abfd6
                 mmse_count=mmse_count,
                 num_workers=num_workers,
             )
             # get filename without extension and path
-<<<<<<< HEAD
-            filename = str(d._fpath).split("/")[-1].split(".")[0]
-=======
             filename = d._fpath.name
->>>>>>> 3c1abfd6
             multifile_stitched_predictions[filename] = stitched_predictions
             multifile_stitched_stds[filename] = stitched_stds
         return (
@@ -548,19 +538,12 @@
             dset=dset,
             batch_size=batch_size,
             tile_size=tile_size,
-<<<<<<< HEAD
-=======
             grid_size=grid_size,
->>>>>>> 3c1abfd6
             mmse_count=mmse_count,
             num_workers=num_workers,
         )
         # get filename without extension and path
-<<<<<<< HEAD
-        filename = str(dset._fpath).split("/")[-1].split(".")[0]
-=======
         filename = dset._fpath.name
->>>>>>> 3c1abfd6
         return (
             {filename: stitched_predictions},
             {filename: stitched_stds},
@@ -572,13 +555,6 @@
     dset: Dataset,
     batch_size: int,
     tile_size: Optional[tuple[int, int]] = None,
-<<<<<<< HEAD
-    num_workers: int = 4,
-) -> tuple[np.ndarray, np.ndarray]:
-    """Get patch-wise predictions from a model for a single file dataset."""
-    if tile_size:
-        dset.set_img_sz(tile_size, tile_size[-1] // 8)
-=======
     grid_size: Optional[int] = None,
     num_workers: int = 4,
 ) -> tuple[np.ndarray, np.ndarray]:
@@ -587,7 +563,6 @@
         dset.set_img_sz(tile_size, grid_size)
 
     device = get_device()
->>>>>>> 3c1abfd6
 
     dloader = DataLoader(
         dset,
@@ -597,19 +572,14 @@
         batch_size=batch_size,
     )
     model.eval()
-<<<<<<< HEAD
-    model.cuda()
-=======
     model.to(device)
->>>>>>> 3c1abfd6
     tiles = []
     logvar_arr = []
     with torch.no_grad():
         for batch in tqdm(dloader, desc="Predicting tiles"):
             inp, tar = batch
-<<<<<<< HEAD
-            inp = inp.cuda()
-            tar = tar.cuda()
+            inp = inp.to(device)
+            tar = tar.to(device)
 
             # get model output
             rec, _ = model(inp)
@@ -627,46 +597,19 @@
     tile_samples = np.concatenate(tiles, axis=0)
     return stitch_predictions_new(tile_samples, dset)
 
-=======
-            inp = inp.to(device)
-            tar = tar.to(device)
-
-            # get model output
-            rec, _ = model(inp)
-
-            # get reconstructed img
-            if model.model.predict_logvar is None:
-                rec_img = rec
-                logvar = torch.tensor([-1])
-            else:
-                rec_img, logvar = torch.chunk(rec, chunks=2, dim=1)
-            logvar_arr.append(logvar.cpu().numpy())  # Why do we need this ?
-
-            tiles.append(rec_img.cpu().numpy())
-
-    tile_samples = np.concatenate(tiles, axis=0)
-    return stitch_predictions_new(tile_samples, dset)
-
->>>>>>> 3c1abfd6
 
 def get_single_file_mmse(
     model: VAEModule,
     dset: Dataset,
     batch_size: int,
     tile_size: Optional[tuple[int, int]] = None,
-<<<<<<< HEAD
-=======
     grid_size: Optional[int] = None,
->>>>>>> 3c1abfd6
     mmse_count: int = 1,
     num_workers: int = 4,
 ) -> tuple[np.ndarray, np.ndarray]:
     """Get patch-wise predictions from a model for a single file dataset."""
-<<<<<<< HEAD
-=======
     device = get_device()
 
->>>>>>> 3c1abfd6
     dloader = DataLoader(
         dset,
         pin_memory=False,
@@ -674,18 +617,11 @@
         shuffle=False,
         batch_size=batch_size,
     )
-<<<<<<< HEAD
-    if tile_size:
-        dset.set_img_sz(tile_size, tile_size[-1] // 2)
-    model.eval()
-    model.cuda()
-=======
     if tile_size and grid_size:
         dset.set_img_sz(tile_size, grid_size)
 
     model.eval()
     model.to(device)
->>>>>>> 3c1abfd6
     tile_mmse = []
     tile_stds = []
     logvar_arr = []
