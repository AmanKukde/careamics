"""
Dataset preparation module.

Methods to set up the datasets for training, validation and prediction.
"""
from pathlib import Path
from typing import List, Optional, Union

<<<<<<< HEAD
from careamics.config import Configuration
from careamics.config.training import ExtractionStrategies
from careamics.dataset.in_memory_dataset import InMemoryDataset
from careamics.dataset.tiff_dataset import TiffDataset
from careamics.dataset.zarr_dataset import ZarrDataset
from careamics.manipulation import default_manipulate
from careamics.utils import check_tiling_validity
=======
from ..config import Configuration
from ..manipulation import default_manipulate
from ..utils import check_tiling_validity
from .extraction_strategy import ExtractionStrategy
from .in_memory_dataset import InMemoryDataset
from .tiff_dataset import TiffDataset
>>>>>>> 1d1fec96


def get_train_dataset(
    config: Configuration, train_path: str
) -> Union[TiffDataset, InMemoryDataset]:
    """
    Create training dataset.

    Depending on the configuration, this methods return either a TiffDataset or an
    InMemoryDataset.

    Parameters
    ----------
    config : Configuration
        Configuration.
    train_path : Union[str, Path]
        Path to training data.

    Returns
    -------
    Union[TiffDataset, InMemoryDataset]
        Dataset.
    """
    if config.data.in_memory:
        dataset = InMemoryDataset(
            data_path=train_path,
            data_format=config.data.data_format,
            axes=config.data.axes,
            mean=config.data.mean,
            std=config.data.std,
            patch_extraction_method=ExtractionStrategy.SEQUENTIAL,
            patch_size=config.training.patch_size,
            patch_transform=default_manipulate,
            patch_transform_params={
                "mask_pixel_percentage": config.algorithm.masked_pixel_percentage,
                "roi_size": config.algorithm.roi_size,
            },
        )
    else:
<<<<<<< HEAD
        if config.data.data_format in ["tif", "tiff"]:
            dataset = TiffDataset(
                data_path=train_path,
                data_format=config.data.data_format,
                axes=config.data.axes,
                mean=config.data.mean,
                std=config.data.std,
                patch_extraction_method=ExtractionStrategies.RANDOM,
                patch_size=config.training.patch_size,
                patch_transform=default_manipulate,
                patch_transform_params={
                    "mask_pixel_percentage": config.algorithm.masked_pixel_percentage,
                    "roi_size": config.algorithm.roi_size,
                },
            )
        elif config.data.data_format == "zarr":
            dataset = ZarrDataset(
                data_path=train_path,
                axes=config.data.axes,
                patch_extraction_method=ExtractionStrategies.RANDOM,
                patch_size=config.training.patch_size,
                mean=config.data.mean,
                std=config.data.std,
                patch_transform=default_manipulate,
                patch_transform_params={
                    "mask_pixel_percentage": config.algorithm.masked_pixel_percentage,
                    "roi_size": config.algorithm.roi_size,
                },
            )
=======
        dataset = TiffDataset(
            data_path=train_path,
            data_format=config.data.data_format,
            axes=config.data.axes,
            mean=config.data.mean,
            std=config.data.std,
            patch_extraction_method=ExtractionStrategy.RANDOM,
            patch_size=config.training.patch_size,
            patch_transform=default_manipulate,
            patch_transform_params={
                "mask_pixel_percentage": config.algorithm.masked_pixel_percentage,
                "roi_size": config.algorithm.roi_size,
            },
        )
>>>>>>> 1d1fec96
    return dataset


def get_validation_dataset(config: Configuration, val_path: str) -> InMemoryDataset:
    """
    Create validation dataset.

    Validation dataset is kept in memory.

    Parameters
    ----------
    config : Configuration
        Configuration.
    val_path : Union[str, Path]
        Path to validation data.

    Returns
    -------
    TiffDataset
        In memory dataset.
    """
    data_path = val_path

<<<<<<< HEAD
    if config.data.data_format in ["tif", "tiff"]:
        dataset = InMemoryDataset(
            data_path=data_path,
            data_format=config.data.data_format,
            axes=config.data.axes,
            mean=config.data.mean,
            std=config.data.std,
            patch_extraction_method=ExtractionStrategies.SEQUENTIAL,
            patch_size=config.training.patch_size,
            patch_transform=default_manipulate,
            patch_transform_params={
                "mask_pixel_percentage": config.algorithm.masked_pixel_percentage
            },
        )
    elif config.data.data_format == "zarr":
        dataset = ZarrDataset(
            data_path=data_path,
            axes=config.data.axes,
            patch_extraction_method=ExtractionStrategies.RANDOM,
            patch_size=config.training.patch_size,
            num_patches=10,
            mean=config.data.mean,
            std=config.data.std,
            patch_transform=default_manipulate,
            patch_transform_params={
                "mask_pixel_percentage": config.algorithm.masked_pixel_percentage,
                "roi_size": config.algorithm.roi_size,
            },
        )
=======
    dataset = InMemoryDataset(
        data_path=data_path,
        data_format=config.data.data_format,
        axes=config.data.axes,
        mean=config.data.mean,
        std=config.data.std,
        patch_extraction_method=ExtractionStrategy.SEQUENTIAL,
        patch_size=config.training.patch_size,
        patch_transform=default_manipulate,
        patch_transform_params={
            "mask_pixel_percentage": config.algorithm.masked_pixel_percentage
        },
    )
>>>>>>> 1d1fec96

    return dataset


def get_prediction_dataset(
    config: Configuration,
    pred_path: Union[str, Path],
    *,
    tile_shape: Optional[List[int]] = None,
    overlaps: Optional[List[int]] = None,
    axes: Optional[str] = None,
) -> TiffDataset:
    """
    Create prediction dataset.

    To use tiling, both `tile_shape` and `overlaps` must be specified, have same
    length, be divisible by 2 and greater than 0. Finally, the overlaps must be
    smaller than the tiles.

    By default, axes are extracted from the configuration. To use images with
    different axes, set the `axes` parameter. Note that the difference between
    configuration and parameter axes must be S or T, but not any of the spatial
    dimensions (e.g. 2D vs 3D).

    Parameters
    ----------
    config : Configuration
        Configuration.
    pred_path : Union[str, Path]
        Path to prediction data.
    tile_shape : Optional[List[int]], optional
        2D or 3D shape of the tiles, by default None.
    overlaps : Optional[List[int]], optional
        2D or 3D overlaps between tiles, by default None.
    axes : Optional[str], optional
        Axes of the data, by default None.

    Returns
    -------
    TiffDataset
        Dataset.
    """
    use_tiling = False  # default value

    # Validate tiles and overlaps
    if tile_shape is not None and overlaps is not None:
        check_tiling_validity(tile_shape, overlaps)

        # Use tiling
        use_tiling = True

    # Extraction strategy
    if use_tiling:
        patch_extraction_method = ExtractionStrategy.TILED
    else:
        patch_extraction_method = None

    # Create dataset
    dataset = TiffDataset(
        data_path=pred_path,
        data_format=config.data.data_format,
        axes=config.data.axes if axes is None else axes,  # supersede axes
        mean=config.data.mean,
        std=config.data.std,
        patch_size=tile_shape,
        patch_overlap=overlaps,
        patch_extraction_method=patch_extraction_method,
        patch_transform=None,
    )

    return dataset<|MERGE_RESOLUTION|>--- conflicted
+++ resolved
@@ -6,22 +6,13 @@
 from pathlib import Path
 from typing import List, Optional, Union
 
-<<<<<<< HEAD
-from careamics.config import Configuration
-from careamics.config.training import ExtractionStrategies
-from careamics.dataset.in_memory_dataset import InMemoryDataset
-from careamics.dataset.tiff_dataset import TiffDataset
-from careamics.dataset.zarr_dataset import ZarrDataset
-from careamics.manipulation import default_manipulate
-from careamics.utils import check_tiling_validity
-=======
 from ..config import Configuration
 from ..manipulation import default_manipulate
 from ..utils import check_tiling_validity
 from .extraction_strategy import ExtractionStrategy
 from .in_memory_dataset import InMemoryDataset
 from .tiff_dataset import TiffDataset
->>>>>>> 1d1fec96
+from .zarr_dataset import ZarrDataset
 
 
 def get_train_dataset(
@@ -61,7 +52,6 @@
             },
         )
     else:
-<<<<<<< HEAD
         if config.data.data_format in ["tif", "tiff"]:
             dataset = TiffDataset(
                 data_path=train_path,
@@ -69,7 +59,7 @@
                 axes=config.data.axes,
                 mean=config.data.mean,
                 std=config.data.std,
-                patch_extraction_method=ExtractionStrategies.RANDOM,
+                patch_extraction_method=ExtractionStrategy.RANDOM,
                 patch_size=config.training.patch_size,
                 patch_transform=default_manipulate,
                 patch_transform_params={
@@ -81,7 +71,7 @@
             dataset = ZarrDataset(
                 data_path=train_path,
                 axes=config.data.axes,
-                patch_extraction_method=ExtractionStrategies.RANDOM,
+                patch_extraction_method=ExtractionStrategy.RANDOM,
                 patch_size=config.training.patch_size,
                 mean=config.data.mean,
                 std=config.data.std,
@@ -91,22 +81,6 @@
                     "roi_size": config.algorithm.roi_size,
                 },
             )
-=======
-        dataset = TiffDataset(
-            data_path=train_path,
-            data_format=config.data.data_format,
-            axes=config.data.axes,
-            mean=config.data.mean,
-            std=config.data.std,
-            patch_extraction_method=ExtractionStrategy.RANDOM,
-            patch_size=config.training.patch_size,
-            patch_transform=default_manipulate,
-            patch_transform_params={
-                "mask_pixel_percentage": config.algorithm.masked_pixel_percentage,
-                "roi_size": config.algorithm.roi_size,
-            },
-        )
->>>>>>> 1d1fec96
     return dataset
 
 
@@ -130,7 +104,6 @@
     """
     data_path = val_path
 
-<<<<<<< HEAD
     if config.data.data_format in ["tif", "tiff"]:
         dataset = InMemoryDataset(
             data_path=data_path,
@@ -138,7 +111,7 @@
             axes=config.data.axes,
             mean=config.data.mean,
             std=config.data.std,
-            patch_extraction_method=ExtractionStrategies.SEQUENTIAL,
+            patch_extraction_method=ExtractionStrategy.SEQUENTIAL,
             patch_size=config.training.patch_size,
             patch_transform=default_manipulate,
             patch_transform_params={
@@ -149,7 +122,7 @@
         dataset = ZarrDataset(
             data_path=data_path,
             axes=config.data.axes,
-            patch_extraction_method=ExtractionStrategies.RANDOM,
+            patch_extraction_method=ExtractionStrategy.RANDOM,
             patch_size=config.training.patch_size,
             num_patches=10,
             mean=config.data.mean,
@@ -160,21 +133,6 @@
                 "roi_size": config.algorithm.roi_size,
             },
         )
-=======
-    dataset = InMemoryDataset(
-        data_path=data_path,
-        data_format=config.data.data_format,
-        axes=config.data.axes,
-        mean=config.data.mean,
-        std=config.data.std,
-        patch_extraction_method=ExtractionStrategy.SEQUENTIAL,
-        patch_size=config.training.patch_size,
-        patch_transform=default_manipulate,
-        patch_transform_params={
-            "mask_pixel_percentage": config.algorithm.masked_pixel_percentage
-        },
-    )
->>>>>>> 1d1fec96
 
     return dataset
 
