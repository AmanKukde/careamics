--- conflicted
+++ resolved
@@ -39,6 +39,7 @@
 
         # TODO
         """
+        self.data_config = data_config
         self.data = data
         self.data_target = data_target
         self.axes = data_config.axes
@@ -176,7 +177,7 @@
             target = np.moveaxis(transformed["target"], -1, 0)
 
             return patch, target
-        else:
+        elif self.data_config.has_n2v_manipulate():
             # Albumentations requires Channel last
             patch = np.moveaxis(patch, 0, -1)
 
@@ -190,6 +191,11 @@
             mask = np.moveaxis(mask, -1, 0)
 
             return (manip_patch, patch, mask)
+        else:
+            raise ValueError(
+                "Something went wrong! No target provided (not supervised training) "
+                "and no N2V manipulation (no N2V training)."
+            )
 
     def get_number_of_patches(self) -> int:
         """
@@ -205,7 +211,7 @@
     def split_dataset(
         self,
         percentage: float = 0.1,
-        minimum_patches: int = 5,
+        minimum_patches: int = 1,
     ) -> InMemoryDataset:
         """Split a new dataset away from the current one.
 
@@ -237,12 +243,8 @@
             raise ValueError(
                 f"Minimum number of patches must be between 1 and "
                 f"{self.get_number_of_patches()} (number of patches), got "
-<<<<<<< HEAD
                 f"{minimum_patches}. Adjust the patch size or the minimum number of "
                 f"patches."
-=======
-                f"{minimum_patches}."
->>>>>>> a620d001
             )
 
         total_patches = self.get_number_of_patches()
