"""In-memory dataset module."""

from __future__ import annotations

import copy
from pathlib import Path
from typing import Any, Callable, Optional, Union

import numpy as np
from torch.utils.data import Dataset

<<<<<<< HEAD
from careamics.config import GeneralDataConfig
=======
from careamics.config import DataConfig
>>>>>>> 5ffec011
from careamics.config.transformations import NormalizeModel
from careamics.dataset.patching.patching import (
    PatchedOutput,
    Stats,
    prepare_patches_supervised,
    prepare_patches_supervised_array,
    prepare_patches_unsupervised,
    prepare_patches_unsupervised_array,
)
from careamics.file_io.read import read_tiff
from careamics.transforms import Compose
from careamics.utils.logging import get_logger

logger = get_logger(__name__)


class InMemoryDataset(Dataset):
    """Dataset storing data in memory and allowing generating patches from it.

    Parameters
    ----------
    data_config : CAREamics DataConfig
        (see careamics.config.data_model.DataConfig)
        Data configuration.
    inputs : numpy.ndarray or list[pathlib.Path]
        Input data.
    input_target : numpy.ndarray or list[pathlib.Path], optional
        Target data, by default None.
    read_source_func : Callable, optional
        Read source function for custom types, by default read_tiff.
    **kwargs : Any
        Additional keyword arguments, unused.
    """

    def __init__(
        self,
        data_config: DataConfig,
        inputs: Union[np.ndarray, list[Path]],
        input_target: Optional[Union[np.ndarray, list[Path]]] = None,
        read_source_func: Callable = read_tiff,
        **kwargs: Any,
    ) -> None:
        """
        Constructor.

        Parameters
        ----------
        data_config : GeneralDataConfig
            Data configuration.
        inputs : numpy.ndarray or list[pathlib.Path]
            Input data.
        input_target : numpy.ndarray or list[pathlib.Path], optional
            Target data, by default None.
        read_source_func : Callable, optional
            Read source function for custom types, by default read_tiff.
        **kwargs : Any
            Additional keyword arguments, unused.
        """
        self.data_config = data_config
        self.inputs = inputs
        self.input_targets = input_target
        self.axes = self.data_config.axes
        self.patch_size = self.data_config.patch_size

        # read function
        self.read_source_func = read_source_func

        # generate patches
        supervised = self.input_targets is not None
        patches_data = self._prepare_patches(supervised)

        # unpack the dataclass
        self.data = patches_data.patches
        self.data_targets = patches_data.targets

        # set image statistics
        if self.data_config.image_means is None:
            self.image_stats = patches_data.image_stats
            logger.info(
                f"Computed dataset mean: {self.image_stats.means}, "
                f"std: {self.image_stats.stds}"
            )
        else:
            self.image_stats = Stats(
                self.data_config.image_means, self.data_config.image_stds
            )

        # set target statistics
        if self.data_config.target_means is None:
            self.target_stats = patches_data.target_stats
        else:
            self.target_stats = Stats(
                self.data_config.target_means, self.data_config.target_stds
            )

        # update mean and std in configuration
        # the object is mutable and should then be recorded in the CAREamist obj
        self.data_config.set_means_and_stds(
            image_means=self.image_stats.means,
            image_stds=self.image_stats.stds,
            target_means=self.target_stats.means,
            target_stds=self.target_stats.stds,
        )
        # get transforms
        self.patch_transform = Compose(
            transform_list=[
                NormalizeModel(
                    image_means=self.image_stats.means,
                    image_stds=self.image_stats.stds,
                    target_means=self.target_stats.means,
                    target_stds=self.target_stats.stds,
                )
            ]
            + list(self.data_config.transforms),
        )

    def _prepare_patches(self, supervised: bool) -> PatchedOutput:
        """
        Iterate over data source and create an array of patches.

        Parameters
        ----------
        supervised : bool
            Whether the dataset is supervised or not.

        Returns
        -------
        numpy.ndarray
            Array of patches.
        """
        if supervised:
            if isinstance(self.inputs, np.ndarray) and isinstance(
                self.input_targets, np.ndarray
            ):
                return prepare_patches_supervised_array(
                    self.inputs,
                    self.axes,
                    self.input_targets,
                    self.patch_size,
                )
            elif isinstance(self.inputs, list) and isinstance(self.input_targets, list):
                return prepare_patches_supervised(
                    self.inputs,
                    self.input_targets,
                    self.axes,
                    self.patch_size,
                    self.read_source_func,
                )
            else:
                raise ValueError(
                    f"Data and target must be of the same type, either both numpy "
                    f"arrays or both lists of paths, got {type(self.inputs)} (data) "
                    f"and {type(self.input_targets)} (target)."
                )
        else:
            if isinstance(self.inputs, np.ndarray):
                return prepare_patches_unsupervised_array(
                    self.inputs,
                    self.axes,
                    self.patch_size,
                )
            else:
                return prepare_patches_unsupervised(
                    self.inputs,
                    self.axes,
                    self.patch_size,
                    self.read_source_func,
                )

    def __len__(self) -> int:
        """
        Return the length of the dataset.

        Returns
        -------
        int
            Length of the dataset.
        """
        return self.data.shape[0]

    def __getitem__(self, index: int) -> tuple[np.ndarray, ...]:
        """
        Return the patch corresponding to the provided index.

        Parameters
        ----------
        index : int
            Index of the patch to return.

        Returns
        -------
        tuple of numpy.ndarray
            Patch.

        Raises
        ------
        ValueError
            If dataset mean and std are not set.
        """
        patch = self.data[index]

        # if there is a target
        if self.data_targets is not None:
            # get target
            target = self.data_targets[index]
            return self.patch_transform(patch=patch, target=target)

        return self.patch_transform(patch=patch)

    def get_data_statistics(self) -> tuple[list[float], list[float]]:
        """Return training data statistics.

        This does not return the target data statistics, only those of the input.

        Returns
        -------
        tuple of list of floats
            Means and standard deviations across channels of the training data.
        """
        return self.image_stats.get_statistics()

    def split_dataset(
        self,
        percentage: float = 0.1,
        minimum_patches: int = 1,
    ) -> InMemoryDataset:
        """Split a new dataset away from the current one.

        This method is used to extract random validation patches from the dataset.

        Parameters
        ----------
        percentage : float, optional
            Percentage of patches to extract, by default 0.1.
        minimum_patches : int, optional
            Minimum number of patches to extract, by default 5.

        Returns
        -------
        CAREamics InMemoryDataset
            New dataset with the extracted patches.

        Raises
        ------
        ValueError
            If `percentage` is not between 0 and 1.
        ValueError
            If `minimum_number` is not between 1 and the number of patches.
        """
        if percentage < 0 or percentage > 1:
            raise ValueError(f"Percentage must be between 0 and 1, got {percentage}.")

        if minimum_patches < 1 or minimum_patches > len(self):
            raise ValueError(
                f"Minimum number of patches must be between 1 and "
                f"{len(self)} (number of patches), got "
                f"{minimum_patches}. Adjust the patch size or the minimum number of "
                f"patches."
            )

        total_patches = len(self)

        # number of patches to extract (either percentage rounded or minimum number)
        n_patches = max(round(total_patches * percentage), minimum_patches)

        # get random indices
        indices = np.random.choice(total_patches, n_patches, replace=False)

        # extract patches
        val_patches = self.data[indices]

        # remove patches from self.patch
        self.data = np.delete(self.data, indices, axis=0)

        # same for targets
        if self.data_targets is not None:
            val_targets = self.data_targets[indices]
            self.data_targets = np.delete(self.data_targets, indices, axis=0)

        # clone the dataset
        dataset = copy.deepcopy(self)

        # reassign patches
        dataset.data = val_patches

        # reassign targets
        if self.data_targets is not None:
            dataset.data_targets = val_targets

        return dataset<|MERGE_RESOLUTION|>--- conflicted
+++ resolved
@@ -9,11 +9,7 @@
 import numpy as np
 from torch.utils.data import Dataset
 
-<<<<<<< HEAD
-from careamics.config import GeneralDataConfig
-=======
 from careamics.config import DataConfig
->>>>>>> 5ffec011
 from careamics.config.transformations import NormalizeModel
 from careamics.dataset.patching.patching import (
     PatchedOutput,
