from pathlib import Path
from typing import Dict, Optional, Tuple, Union

import torch

from ..bioimage import import_bioimage_model
from ..config import Configuration
from ..config.algorithm import Models
from ..utils.logging import get_logger
from .unet import UNet

logger = get_logger(__name__)


def model_registry(model_name: str) -> torch.nn.Module:
    """Returns a dictionary of models. WIP.

    Returns
    -------
    model
    """
    # TODO make this a dict, not a function
    # TODO: add more models
    if model_name == Models.UNET:
        return UNet
    else:
        raise NotImplementedError(f"Model {model_name} is not implemented")


def create_model(
    *,
    config: Optional[Configuration] = None,
    model_path: Optional[Union[str, Path]] = None,
    device: Optional[torch.device] = None,
) -> torch.nn.Module:
    """Creates a model from a configuration file or a checkpoint.

    One of `config` or `model_path` must be provided. If both are provided, only
    `model_path` is used.

    Parameters
    ----------
    config : Optional[Configuration], optional
        Configuration object, by default None
    model_path : Optional[Union[str, Path]], optional
        Path to a checkpoint, by default None

    Returns
    -------
    # TODO wrong return type
    torch.nn.Module
        Model object


    Raises
    ------
    ValueError
        If neither config nor model_path is provided
    """
    if model_path is not None:
        # Create model from checkpoint
        model_path = Path(model_path)
<<<<<<< HEAD
        if not model_path.exists or model_path.suffix not in [".pth", ".zip"]:
=======
        if not model_path.exists() or not model_path.suffix == ".pth":
>>>>>>> 68df1425
            raise ValueError(f"Invalid model path: {model_path}")

        if model_path.suffix == ".zip":
            model_path = import_bioimage_model(model_path)

        # Load checkpoint
        checkpoint = torch.load(model_path, map_location=device)

        # Load the configuration
        if "config" in checkpoint:
            config = Configuration(**checkpoint["config"])
            algo_config = config.algorithm
            model_config = algo_config.model_parameters
            model_name = algo_config.model
        else:
            raise ValueError("Invalid checkpoint format, no configuration found.")

        # Create model
        model = model_registry(model_name)(
            depth=model_config.depth,
            conv_dim=algo_config.get_conv_dim(),
            num_channels_init=model_config.num_channels_init,
        )
        model.to(device)
        # Load the model state dict
        if "model_state_dict" in checkpoint:
            model.load_state_dict(checkpoint["model_state_dict"])
        else:
            raise ValueError("Invalid checkpoint format")

        # Load the optimizer and scheduler
        optimizer, scheduler = get_optimizer_and_scheduler(
            config, model, state_dict=checkpoint
        )
        scaler = get_grad_scaler(config, state_dict=checkpoint)

    elif config is not None:
        # Create model from configuration
        algo_config = config.algorithm
        model_config = algo_config.model_parameters
        model_name = algo_config.model

        # Create model
        model = model_registry(model_name)(
            depth=model_config.depth,
            conv_dim=algo_config.get_conv_dim(),
            num_channels_init=model_config.num_channels_init,
        )
        model.to(device)
        assert config is not None, "Configuration must be provided"  # mypy
        optimizer, scheduler = get_optimizer_and_scheduler(config, model)
        scaler = get_grad_scaler(config)

    else:
        raise ValueError("Either config or model_path must be provided")

    return model, optimizer, scheduler, scaler, config


def get_optimizer_and_scheduler(
    config: Configuration, model: torch.nn.Module, state_dict: Optional[Dict] = None
) -> Tuple[torch.optim.Optimizer, torch.optim.lr_scheduler.LRScheduler]:
    """Creates optimizer and learning rate scheduler objects.

    Parameters
    ----------
    config : Configuration
        Configuration object
    model : torch.nn.Module
        Model object
    state_dict : Optional[Dict], optional
        State dict of the checkpoint, by default None

    Returns
    -------
    Tuple[torch.optim.Optimizer, torch.optim.lr_scheduler.LRScheduler]

    Raises
    ------
    ValueError
        If the entry is missing in the configuration file.
    """
    if config.training is not None:
        # retrieve optimizer name and parameters from config
        optimizer_name = config.training.optimizer.name
        optimizer_params = config.training.optimizer.parameters

        # then instantiate it
        optimizer_func = getattr(torch.optim, optimizer_name)
        optimizer = optimizer_func(model.parameters(), **optimizer_params)

        # same for learning rate scheduler
        scheduler_name = config.training.lr_scheduler.name
        scheduler_params = config.training.lr_scheduler.parameters
        scheduler_func = getattr(torch.optim.lr_scheduler, scheduler_name)
        scheduler = scheduler_func(optimizer, **scheduler_params)

        # load state from ther checkpoint if available
        if state_dict is not None:
            if "optimizer_state_dict" in state_dict:
                optimizer.load_state_dict(state_dict["optimizer_state_dict"])
                logger.info("Loaded optimizer state dict")
            else:
                logger.warning(
                    "No optimizer state dict found in checkpoint. Optimizer not loaded."
                )
            if "scheduler_state_dict" in state_dict:
                scheduler.load_state_dict(state_dict["scheduler_state_dict"])
                logger.info("Loaded LR scheduler state dict")
            else:
                logger.warning(
                    "No LR scheduler state dict found in checkpoint. "
                    "LR scheduler not loaded."
                )
        return optimizer, scheduler
    else:
        raise ValueError("Missing training entry in configuration file.")


def get_grad_scaler(
    cfg: Configuration, state_dict: Optional[Dict] = None
) -> torch.cuda.amp.GradScaler:
    """Create the gradscaler object.

    Returns
    -------
    torch.cuda.amp.GradScaler

    Raises
    ------
    ValueError
        If the entry is missing in the configuration file.
    """
    if cfg.training is not None:
        use = cfg.training.amp.use
        scaling = cfg.training.amp.init_scale
        scaler = torch.cuda.amp.GradScaler(init_scale=scaling, enabled=use)
        if state_dict is not None and "scaler_state_dict" in state_dict:
            scaler.load_state_dict(state_dict["scaler_state_dict"])
            logger.info("Loaded GradScaler state dict")
        return scaler
    else:
        raise ValueError("Missing training entry in configuration file.")<|MERGE_RESOLUTION|>--- conflicted
+++ resolved
@@ -60,11 +60,7 @@
     if model_path is not None:
         # Create model from checkpoint
         model_path = Path(model_path)
-<<<<<<< HEAD
         if not model_path.exists or model_path.suffix not in [".pth", ".zip"]:
-=======
-        if not model_path.exists() or not model_path.suffix == ".pth":
->>>>>>> 68df1425
             raise ValueError(f"Invalid model path: {model_path}")
 
         if model_path.suffix == ".zip":
