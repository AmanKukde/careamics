import random
from pathlib import Path
from typing import Dict, Optional, Tuple, Union, List

import numpy as np
import torch
from torch.utils.data import DataLoader, TensorDataset

from bioimageio.spec.model.raw_nodes import Model as BioimageModel

from careamics_restoration.utils.logging import ProgressLogger, get_logger

from .config import load_configuration
from .dataset.tiff_dataset import (
    get_prediction_dataset,
    get_train_dataset,
    get_validation_dataset,
)
from .losses import create_loss_function
from .metrics import MetricTracker
from .models import create_model
from .prediction_utils import stitch_prediction
from .utils import (
    denormalize,
    get_device,
    normalize,
    setup_cudnn_reproducibility,
)
from careamics_restoration.bioimage import (
    build_zip_model, get_default_model_specs,
    PYTORCH_STATE_DICT
)


def seed_everything(seed: int):
    """Seed all random number generators for reproducibility."""
    random.seed(seed)
    np.random.seed(seed)
    torch.manual_seed(seed)
    torch.cuda.manual_seed_all(seed)
    return seed


# TODO: discuss normalization strategies, test running mean and std
class Engine:
    """Main Engine class.

    Parameters
    ----------
    cfg_path : Union[str, Path]

    """

    def __init__(self, cfg_path: Union[str, Path]) -> None:
        # load configuration from disk
        self.cfg = load_configuration(cfg_path)

        # set logging
        log_path = self.cfg.working_directory / "log.txt"
        self.progress = ProgressLogger()
        self.logger = get_logger(__name__, log_path=log_path)

        # create model and loss function
        self.model = create_model(self.cfg)
        self.loss_func = create_loss_function(self.cfg)

        self.use_wandb = self.cfg.training.use_wandb
        if self.use_wandb:
            try:
                from careamics_restoration.utils.wandb import WandBLogging

                self.wandb = WandBLogging(
                    experiment_name=self.cfg.experiment_name,
                    log_path=self.cfg.working_directory,
                    config=self.cfg,
                    model_to_watch=self.model,
                )
            except ModuleNotFoundError:
                self.logger.warning(
                    "Wandb not installed, using default logger. Try pip install wandb"
                )
                self.use_wandb = False

        # get GPU or CPU device
        self.device = get_device()

        # seeding
        setup_cudnn_reproducibility(deterministic=True, benchmark=False)
        seed_everything(seed=42)

    def train(self):
        """Main train method.

        Performs training and validation steps for the specified number of epochs.

        """
        if self.cfg.training is not None:
            # General func
            train_loader = self.get_train_dataloader()
            # Set mean and std from train dataset of none
            if not self.cfg.data.mean or not self.cfg.data.std:
                self.cfg.data.mean = train_loader.dataset.mean
                self.cfg.data.std = train_loader.dataset.std

            eval_loader = self.get_val_dataloader()

            optimizer, lr_scheduler = self.get_optimizer_and_scheduler()
            scaler = self.get_grad_scaler()
            self.logger.info(
                f"Starting training for {self.cfg.training.num_epochs} epochs"
            )

            val_losses = []
            try:
                for epoch in self.progress(
                    range(self.cfg.training.num_epochs),
                    task_name="Epochs",
                    overall_progress=True,
                ):  # loop over the dataset multiple times
                    train_outputs = self._train_single_epoch(
                        train_loader,
                        optimizer,
                        scaler,
                        self.cfg.training.amp.use,
                    )

                    # Perform validation step
                    eval_outputs = self.evaluate(eval_loader)
                    self.logger.info(
                        f'Validation loss for epoch {epoch}: {eval_outputs["loss"]}'
                    )
                    # Add update scheduler rule based on type
                    lr_scheduler.step(eval_outputs["loss"])

                    if len(val_losses) == 0 or eval_outputs["loss"] < min(val_losses):
                        name = self.save_checkpoint(True)
                    else:
                        name = self.save_checkpoint(False)
                    val_losses.append(eval_outputs["loss"])

                    self.logger.info(
                        f"Saved checkpoint to {self.cfg.working_directory.absolute() / name}"
                    )

                    if self.use_wandb:
                        learning_rate = optimizer.param_groups[0]["lr"]
                        metrics = dict(
                            train=train_outputs, eval=eval_outputs, lr=learning_rate
                        )
                        self.wandb.log_metrics(metrics)

            except KeyboardInterrupt:
                self.logger.info("Training interrupted")
                self.progress.exit()
        else:
            # TODO: instead of error, maybe fail gracefully with a logging/warning to users
            raise ValueError("Missing training entry in configuration file.")

    def _train_single_epoch(
        self,
        loader: torch.utils.data.DataLoader,
        optimizer: torch.optim.Optimizer,
        scaler: torch.cuda.amp.GradScaler,
        amp: bool,
    ):
        """Runs a single epoch of training.

        Parameters
        ----------
        loader : torch.utils.data.DataLoader
            dataloader object for training stage
        optimizer : torch.optim.Optimizer
            optimizer object
        scaler : torch.cuda.amp.GradScaler
            scaler object for mixed precision training
        amp : bool
            whether to use automatic mixed precision
        """
        # TODO looging error LiveError: Only one live display may be active at once

        avg_loss = MetricTracker()
        self.model.to(self.device)
        self.model.train()

        for batch, *auxillary in self.progress(
            loader, task_name="train", unbounded=True
        ):
            optimizer.zero_grad()

            with torch.cuda.amp.autocast(enabled=amp):
                outputs = self.model(batch.to(self.device))

            loss = self.loss_func(outputs, *auxillary, self.device)
            scaler.scale(loss).backward()

            avg_loss.update(loss.item(), batch.shape[0])

            optimizer.step()

        return {"loss": avg_loss.avg}

    def evaluate(self, eval_loader: torch.utils.data.DataLoader) -> Dict[str, float]:
        """Perform evaluation on the validation set.

        Parameters
        ----------
        eval_loader : torch.utils.data.DataLoader
            dataloader object for validation set

        Returns
        -------
        metrics: Dict
            validation metrics
        """
        self.model.eval()
        avg_loss = MetricTracker()

        with torch.no_grad():
            for patch, *auxillary in self.progress(
                eval_loader, task_name="validate", unbounded=True, persistent=False
            ):
                outputs = self.model(patch.to(self.device))
                loss = self.loss_func(outputs, *auxillary, self.device)
                avg_loss.update(loss.item(), patch.shape[0])

        return {"loss": avg_loss.avg}

    def predict(
        self,
        external_input: Optional[np.ndarray] = None,
        mean: Optional[float] = None,
        std: Optional[float] = None,
    ) -> np.ndarray:
        """Inference.

        Can be used with external input or with the dataset, provided in the
        configuration file.

        Parameters
        ----------
        external_input : Optional[np.ndarray], optional
            external image array to predict on, by default None
        mean : float, optional
            mean of the train dataset, by default None
        std : float, optional
            standard deviation of the train dataset, by default None

        Returns
        -------
        np.ndarray
            predicted image array of the same shape as the input
        """
        self.model.to(self.device)
        self.model.eval()
        # TODO external input shape should either be compatible with the model or tiled. Add checks and raise errors
        if not mean and not std:
            mean = self.cfg.data.mean
            std = self.cfg.data.std

        if not mean or not std:
            raise ValueError(
                "Mean or std are not specified in the configuration and in parameters"
            )

        pred_loader, stitch = self.get_predict_dataloader(
            external_input=external_input,
            mean=mean,
            std=std,
        )
        # TODO keep getting this ValueError: Mean or std are not specified in the configuration and in parameters

        tiles = []
        prediction = []
        if external_input is not None:
            self.logger.info("Starting prediction on external input")
        if stitch:
            self.logger.info("Starting tiled prediction")
        else:
            self.logger.info("Starting prediction on whole sample")

        # TODO Joran/Vera: make this as a config object, add function to assess the external input
        with torch.no_grad():
            # TODO tiled prediction slow af, profile and optimize
            # TODO progress bar isn't displayed
            for _, (tile, *auxillary) in self.progress(
                enumerate(pred_loader), task_name="Prediction", unbounded=True
            ):
                if auxillary:
                    (
                        last_tile,
                        sample_shape,
                        overlap_crop_coords,
                        stitch_coords,
                    ) = auxillary

                outputs = self.model(tile.to(self.device))
                outputs = denormalize(outputs, mean, std)

                if stitch:
                    # Crop predited tile according to overlap coordinates
                    predicted_tile = outputs.squeeze()[
                        (
                            ...,
                            *[
                                slice(c[0].item(), c[1].item())
                                for c in overlap_crop_coords
                            ],
                        )
                    ]
                    # TODO: removing ellipsis works for 3.11
                    """ 3.11 syntax
                    predicted_tile = outputs.squeeze()[
                        *[
                            slice(c[0].item(), c[1].item())
                            for c in list(overlap_crop_coords)
                        ],
                    ]
                    """
                    tiles.append(
                        (
                            predicted_tile.cpu().numpy(),
                            stitch_coords,
                        )
                    )
                    # check if sample is finished
                    if last_tile:
                        # Stitch tiles together
                        predicted_sample = stitch_prediction(tiles, sample_shape)
                        prediction.append(predicted_sample)
                else:
                    prediction.append(outputs.detach().cpu().numpy().squeeze())

        self.logger.info(f"Predicted {len(prediction)} samples")
        return np.stack(prediction)

    # TODO: add custom collate function and separate dataloader create function, sampler?
    def get_train_dataloader(self) -> DataLoader:
        """_summary_.

        _extended_summary_

        Returns
        -------
        DataLoader
            _description_
        """
        dataset = get_train_dataset(self.cfg)
        dataloader = DataLoader(
            dataset,
            batch_size=self.cfg.training.batch_size,
            num_workers=self.cfg.training.num_workers,
            pin_memory=True,
        )
        return dataloader

    def get_val_dataloader(self) -> DataLoader:
        """_summary_.

        _extended_summary_

        Returns
        -------
        DataLoader
            _description_
        """
        dataset = get_validation_dataset(self.cfg)
        dataloader = DataLoader(
            dataset,
            batch_size=self.cfg.training.batch_size,
            num_workers=self.cfg.training.num_workers,
            pin_memory=True,
        )
        return dataloader

    def get_predict_dataloader(
        self,
        external_input: Optional[np.ndarray] = None,
        mean: Optional[float] = None,
        std: Optional[float] = None,
    ) -> Tuple[DataLoader, bool]:
        """_summary_.

        _extended_summary_

        Parameters
        ----------
        external_input : Optional[np.ndarray], optional
            _description_, by default None
        mean : Optional[float], optional
            _description_, by default None
        std : Optional[float], optional
            _description_, by default None

        Returns
        -------
        Tuple[DataLoader, bool]
            _description_
        """
        # TODO mypy does not take into account "is not None", we need to find a workaround
        if external_input is not None:
            normalized_input = normalize(external_input, mean, std)
            normalized_input = normalized_input.astype(np.float32)
            dataset = TensorDataset(torch.from_numpy(normalized_input))
            stitch = False  # TODO can also be true
        else:
            dataset = get_prediction_dataset(self.cfg)
            stitch = (
                hasattr(dataset, "patch_extraction_method")
                and dataset.patch_extraction_method is not None
            )
        return (
            # TODO this is hardcoded for now
            DataLoader(
                dataset,
                batch_size=1,  # self.cfg.prediction.data.batch_size,
                num_workers=0,  # self.cfg.prediction.data.num_workers,
                pin_memory=True,
            ),
            stitch,
        )

    def get_optimizer_and_scheduler(
        self,
    ) -> Tuple[torch.optim.Optimizer, torch.optim.lr_scheduler.LRScheduler]:
        """Creates optimizer and learning rate scheduler objects.

        Returns
        -------
        Tuple[torch.optim.Optimizer, torch.optim.lr_scheduler.LRScheduler]

        Raises
        ------
        ValueError
            If the entry is missing in the configuration file.
        """
        if self.cfg.training is not None:
            # retrieve optimizer name and parameters from config
            optimizer_name = self.cfg.training.optimizer.name
            optimizer_params = self.cfg.training.optimizer.parameters

            # then instantiate it
            optimizer_func = getattr(torch.optim, optimizer_name)
            optimizer = optimizer_func(self.model.parameters(), **optimizer_params)

            # same for learning rate scheduler
            scheduler_name = self.cfg.training.lr_scheduler.name
            scheduler_params = self.cfg.training.lr_scheduler.parameters
            scheduler_func = getattr(torch.optim.lr_scheduler, scheduler_name)
            scheduler = scheduler_func(optimizer, **scheduler_params)

            return optimizer, scheduler
        else:
            raise ValueError("Missing training entry in configuration file.")

    def get_grad_scaler(self) -> torch.cuda.amp.GradScaler:
        """Create the gradscaler object.

        Returns
        -------
        torch.cuda.amp.GradScaler

        Raises
        ------
        ValueError
            If the entry is missing in the configuration file.
        """
        if self.cfg.training is not None:
            use = self.cfg.training.amp.use
            scaling = self.cfg.training.amp.init_scale
            return torch.cuda.amp.GradScaler(init_scale=scaling, enabled=use)
        else:
            raise ValueError("Missing training entry in configuration file.")

    def save_checkpoint(self, save_best):
        """Save the model to a checkpoint file."""
        name = (
            f"{self.cfg.experiment_name}_best.pth"
            if save_best
            else f"{self.cfg.experiment_name}_latest.pth"
        )
        workdir = self.cfg.working_directory
        workdir.mkdir(parents=True, exist_ok=True)

        torch.save(self.model.state_dict(), workdir / name)
<<<<<<< HEAD

    def save_as_bioimage(
        self,
        output_zip: Union[Path, str],
        model_specs: Optional[dict] = None
    ) -> BioimageModel:
        """Export the current model to BioImage.io model zoo format.

        Parameters
        ----------
        output_zip (Union[Path, str]): Where to save the model zip file.
        model_specs (Optional[dict]): a dictionary that keys are the bioimage-core
        `build_model` parameters.
        If None then it will be populated up by the model default specs.
        """
        workdir = self.cfg.working_directory
        weight_path = workdir.joinpath(
            f"{self.cfg.experiment_name}_best.pth").absolute()
        test_inputs, test_outputs = self._get_sample_io_files()

        specs = get_default_model_specs(self.cfg.algorithm.loss)
        if model_specs is not None:
            specs.update(model_specs)

        specs.update({
            "output_path": str(output_zip),
            "weight_type": PYTORCH_STATE_DICT,
            "weight_uri": str(weight_path),
            "architecture": "careamics_restoration.models.unet",
            "test_inputs": test_inputs,
            "test_outputs": test_outputs,
        })

        raw_model = build_zip_model(
            config=self.cfg,
            model_specs=specs,
        )

        return raw_model

    def _get_sample_io_files(self) -> Tuple[List[str], List[str]]:
        """Create numpy files for each model's input and outputs."""
        # TODO: Right now this just creates random arrays.
        # input:
        sample_input = np.random.randn(*self.cfg.training.patch_size)
        # if there are more input axes (like channel, ...),
        # then expand the sample dimensions.
        len_diff = len(self.cfg.data.axes) - len(self.cfg.training.patch_size)
        if len_diff > 0:
            sample_input = np.expand_dims(
                sample_input,
                axis=tuple(i for i in range(len_diff))
            )
        # finally add the batch dim
        sample_input = np.expand_dims(sample_input, axis=0)
        # output: I guess this is the same as input.
        sample_output = np.random.randn(*sample_input.shape)
        # save numpy files
        workdir = self.cfg.working_directory
        in_file = workdir.joinpath("test_inputs.npy")
        np.save(in_file, sample_input)
        out_file = workdir.joinpath("test_outputs.npy")
        np.save(out_file, sample_output)

        return [str(in_file.absolute())], [str(out_file.absolute())]
=======
        return name
>>>>>>> 1c2aaf9c
<|MERGE_RESOLUTION|>--- conflicted
+++ resolved
@@ -482,7 +482,7 @@
         workdir.mkdir(parents=True, exist_ok=True)
 
         torch.save(self.model.state_dict(), workdir / name)
-<<<<<<< HEAD
+        return name
 
     def save_as_bioimage(
         self,
@@ -547,7 +547,4 @@
         out_file = workdir.joinpath("test_outputs.npy")
         np.save(out_file, sample_output)
 
-        return [str(in_file.absolute())], [str(out_file.absolute())]
-=======
-        return name
->>>>>>> 1c2aaf9c
+        return [str(in_file.absolute())], [str(out_file.absolute())]