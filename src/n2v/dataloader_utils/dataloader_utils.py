from typing import Tuple

import numpy as np
from skimage.util import view_as_windows


AXES = "STCZYX"


def are_axes_valid(axes: str) -> bool:
    """Sanity check on axes.

    The constraints on the axes are the following:
    - must be a combination of 'STCZYX'
    - must not contain duplicates
    - must contain at least 2 contiguous axes: X and Y
    - must contain at most 4 axes
    - cannot contain both S and T axes
    - C is currently not allowed

    Parameters
    ----------
    axes :
        Axes to validate.

    Returns
    -------
    bool
        True if axes are valid, False otherwise.
    """
    _axes = axes.upper()

    # Minimum is 2 (XY) and maximum is 4 (TZYX)
    if len(_axes) < 2 or len(_axes) > 4:
        raise ValueError(
            f"Invalid axes {axes}. Must contain at least 2 and at most 4 axes."
        )

    # all characters must be in REF_AXES = 'STCZYX'
    if not all([s in AXES for s in _axes]):
        raise ValueError(f"Invalid axes {axes}. Must be a combination of {AXES}.")

    # check for repeating characters
    for i, s in enumerate(_axes):
        if i != _axes.rfind(s):
            raise ValueError(
                f"Invalid axes {axes}. Cannot contain duplicate axes (got multiple {axes[i]})."
            )

    # currently no implementation for C
    if "C" in _axes:
        raise NotImplementedError("Currently, C axis is not supported.")

    # prevent S and T axes together
    if "T" in _axes and "S" in _axes:
        raise NotImplementedError(
            f"Invalid axes {axes}. Cannot contain both S and T axes."
        )

    # prior: X and Y contiguous (#FancyComments)
    # right now the next check is invalidating this, but in the future, we might
    # allow random order of axes (or at least XY and YX)
    if not ("XY" in _axes) and not ("YX" in _axes):
        raise ValueError(f"Invalid axes {axes}. X and Y must be contiguous.")

    # check that the axes are in the right order
    for i, s in enumerate(_axes):
        if i < len(_axes) - 1:
            index_s = AXES.find(s)
            index_next = AXES.find(_axes[i + 1])

            if index_s > index_next:
                raise ValueError(
                    f"Invalid axes {axes}. Axes must be in the order {AXES}."
                )


def _compute_number_of_patches(arr: np.ndarray, patch_sizes: Tuple[int]) -> Tuple[int]:
    """Compute a number of patches in each dimension in order to covert the whole
    array.

    Array must be of dimensions C(Z)YX, and patches must be of dimensions YX or ZYX.

    Parameters
    ----------
    arr : np.ndarray
        Input array 3 or 4 dimensions.
    patche_sizes : Tuple[int]
        Size of the patches

    Returns
    -------
    Tuple[int]
        Number of patches in each dimension
    """
    n_patches = [
        np.ceil(arr.shape[i + 1] / patch_sizes[i]).astype(int)
        for i in range(len(patch_sizes))
    ]
    return tuple(n_patches)


def compute_overlap(arr: np.ndarray, patch_sizes: Tuple[int]) -> Tuple[int]:
    """Compute the overlap between patches in each dimension.

    Array must be of dimensions C(Z)YX, and patches must be of dimensions YX or ZYX.
    If the array dimensions are divisible by the patch sizes, then the overlap is 0.
    Otherwise, it is the result of the division rounded to the upper value.

    Parameters
    ----------
    arr : np.ndarray
        Input array 3 or 4 dimensions.
    patche_sizes : Tuple[int]
        Size of the patches

    Returns
    -------
    Tuple[int]
        Overlap between patches in each dimension
    """
    n_patches = _compute_number_of_patches(arr, patch_sizes)

    overlap = [
        np.ceil(
            # TODO check min clip ?
            np.clip(n_patches[i] * patch_sizes[i] - arr.shape[i + 1], 0, None)
            / max(1, (n_patches[i] - 1))
        ).astype(int)
        for i in range(len(patch_sizes))
    ]
    return tuple(overlap)


def compute_overlap_auto(d, patch_size, min_overlap=30):
    for delta in range(min_overlap, patch_size - 1):
        if (d - patch_size) % (patch_size - delta) == 0:
            return patch_size - delta, delta

    return 1, patch_size - 1


def compute_overlap_predict(
    arr: np.ndarray, patch_size: Tuple[int], overlap: Tuple[int]
) -> Tuple[int]:
    steps, overlaps = [], []
    for i in range(len(patch_size)):
        step, overlap = compute_overlap_auto(
            arr.shape[i + 1], patch_size[i], overlap[i]
        )
        steps.append(step)
        overlaps.append(overlap)

<<<<<<< HEAD
    return steps, overlaps
=======
    return [
        patch_size[i]
        - (arr.shape[i + 1] - total_patches[i] * (patch_size[i] - overlap[i]))
        for i in range(len(patch_size))
    ]
>>>>>>> fdb88f3d


def compute_patch_steps(patch_sizes: Tuple[int], overlaps: Tuple[int]) -> Tuple[int]:
    """Compute steps between patches.

    Parameters
    ----------
    patch_size : Tuple[int]
        Size of the patches
    overlaps : Tuple[int]
        Overlap between patches

    Returns
    -------
    Tuple[int]
        Steps between patches
    """
    steps = [
        min(patch_sizes[i] - overlaps[i], patch_sizes[i])
        for i in range(len(patch_sizes))
    ]
    return tuple(steps)


def compute_reshaped_view(
    arr: np.ndarray,
    window_shape: Tuple[int],
    step: Tuple[int],
    output_shape: Tuple[int],
) -> np.ndarray:
    """Compute the reshaped views of an array.

    Parameters
    ----------
    arr : np.ndarray
        Array from which the views are extracted
    window_shape : Tuple[int]
        Shape of the views
    step : Tuple[int]
        Steps between views
    output_shape : Tuple[int]
        Shape of the output array
    """
    patches = view_as_windows(arr, window_shape=window_shape, step=step).reshape(
        *output_shape
    )
    return patches<|MERGE_RESOLUTION|>--- conflicted
+++ resolved
@@ -151,15 +151,11 @@
         steps.append(step)
         overlaps.append(overlap)
 
-<<<<<<< HEAD
-    return steps, overlaps
-=======
     return [
         patch_size[i]
         - (arr.shape[i + 1] - total_patches[i] * (patch_size[i] - overlap[i]))
         for i in range(len(patch_size))
     ]
->>>>>>> fdb88f3d
 
 
 def compute_patch_steps(patch_sizes: Tuple[int], overlaps: Tuple[int]) -> Tuple[int]:
