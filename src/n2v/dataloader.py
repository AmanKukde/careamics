import itertools
import logging
import os
from tqdm import tqdm
from pathlib import Path
from typing import Callable, Generator, List, Optional, Tuple, Union

import numpy as np
import tifffile
import torch
from skimage.util import view_as_windows

from .dataloader_utils import (
    compute_overlap,
    compute_reshaped_view,
    compute_patch_steps,
    compute_overlap_predict,
    are_axes_valid,
)

from .utils import normalize

############################################
#   ETL pipeline #TODO add description to all modules
############################################


def list_input_source_tiff(
    path: Union[str, Path], num_files: Union[int, None] = None
) -> List:
    """_summary_.

    _extended_summary_

    Parameters
    ----------
    path : Union[str, Path]
        _description_
    n_files : int
        _description_

    Returns
    -------
    List
        _description_
    """
    # Basic function to open input source
    # TODO add support for reading a subset of files
    return (
        list(itertools.islice(Path(path).rglob("*.tif*"), num_files))
        if num_files
        else list(Path(path).rglob("*.tif*"))
    )
    # return ['/home/igor.zubarev/data/paris_chunk/wt_N10Division2988shift[0, 0].tif',
    #  '/home/igor.zubarev/data/paris_chunk/wt_N10Division2993shift[0, 0].tif']


# TODO: number of patches?
# formerly :
# https://github.com/juglab-torch/n2v/blob/00d536cdc5f5cd4bb34c65a777940e6e453f4a93/src/n2v/dataloader.py#L52
def extract_patches_sequential(
<<<<<<< HEAD
    arr: np.ndarray, patch_sizes: Tuple[int]
=======
    arr: np.ndarray,
    patch_sizes: Tuple[int],
    overlaps: Union[Tuple[int], None] = None,
    mean: int = None,
    std: int = None,
>>>>>>> fdb88f3d
) -> Generator[np.ndarray, None, None]:
    """Generate patches from an array of dimensions C(Z)YX, where C can
    be a singleton dimension.

    The patches are generated sequentially and cover the whole array.
    """
    if len(arr.shape) < 3 or len(arr.shape) > 4:
        raise ValueError(
            f"Input array must have dimensions SZYX or SYX (got length {len(arr.shape)})."
        )

    # Patches sanity check
    if len(patch_sizes) != len(arr.shape[1:]):
        raise ValueError(
            f"There must be a patch size for each spatial dimensions "
            f"(got {patch_sizes} patches for dims {arr.shape})."
        )

    for p in patch_sizes:
        # check if 1
        if p < 2:
            raise ValueError(f"Invalid patch value (got {p}).")

        # check if power of two
        if not (p & (p - 1) == 0):
            raise ValueError(f"Patch size must be a power of two (got {p}).")

    # Sanity checks on patch sizes versus array dimension
    is_3d_patch = len(patch_sizes) == 3
    if is_3d_patch and patch_sizes[-3] > arr.shape[-3]:
        raise ValueError(
            f"Z patch size is inconsistent with image shape "
            f"(got {patch_sizes[-3]} patches for dim {arr.shape[1]})."
        )

    if patch_sizes[-2] > arr.shape[-2] or patch_sizes[-1] > arr.shape[-1]:
        raise ValueError(
            f"At least one of YX patch dimensions is inconsistent with image shape "
            f"(got {patch_sizes} patches for dims {arr.shape[-2:]})."
        )

    # Compute overlap
    overlaps = compute_overlap(arr=arr, patch_sizes=patch_sizes)

    # Create view window and overlaps
    window_steps = compute_patch_steps(patch_sizes=patch_sizes, overlaps=overlaps)

    # Correct for first dimension for computing windowed views
    window_shape = (1, *patch_sizes)
    window_steps = (1, *window_steps)

    if is_3d_patch and patch_sizes[-3] == 1:
        output_shape = (-1,) + window_shape[1:]
    else:
        output_shape = (-1, *window_shape)

    # Generate a view of the input array containing pre-calculated number of patches
    # in each dimension with overlap.
    # Resulting array is resized to (n_patches, C, Z, Y, X) or (n_patches,C, Y, X)
    # TODO add possibility to remove empty or almost empty patches ?
    patches = compute_reshaped_view(
        arr, window_shape=window_shape, step=window_steps, output_shape=output_shape
    )

    # Yield single patch #TODO view_as_windows might be inefficient
    for patch_ixd in range(patches.shape[0]):
        patch = patches[patch_ixd].astype(np.float32)
        yield (normalize(patch, mean, std)) if mean and std else (patch)


def extract_patches_random(arr, patch_size, num_patches=None, *args) -> np.ndarray:
    # TODO either num_patches are all unique or output exact number of patches
    crop_coords = np.random.default_rng().integers(
        np.subtract(arr.shape, (0, *patch_size)), size=(num_patches, len(arr.shape))
    )
    # TODO test random patching
    # TODO add multiple arrays support, add possibility to remove empty or almost empty patches ?
    for i in range(crop_coords.shape[1]):
        yield (
            arr[
                (
                    ...,
                    *[
                        slice(c, c + patch_size[j])
                        for j, c in enumerate(crop_coords[:, i, ...])
                    ],
                )
            ]
            .copy()
            .astype(np.float32)
        )


def extract_patches_predict(
    arr: np.ndarray, patch_size: Tuple[int], overlap: Tuple[int]
) -> List[np.ndarray]:
    # Overlap is half of the value mentioned in original N2V. must be even. It's like this because of current N2V notation

    last_overlap = compute_overlap_predict(
        arr=arr, patch_size=patch_size, overlap=overlap
    )
    step = tuple([p - o for p, o in zip(patch_size, overlap)])
    all_tiles = view_as_windows(
        arr, window_shape=[1, *patch_size], step=[1, *step]
    )  # shape (tiles in y, tiles in x, Y, X)

    output_shape = (
        arr.shape[0],
        *all_tiles.shape[1 : 1 + len(patch_size)],
        *patch_size,
    )
    # Save number of tiles in each dimension
    all_tiles = all_tiles.reshape(*output_shape)

    # Iterate over num samples (S)
    # TODO add +1 to all tiles shape in each dim -> when all_tiles is exhausted -> yield last_tile
    for sample in range(all_tiles.shape[0]):
        # Adding 1 to all dimensions to ensure capturing the last tile
        full_coverage_shape = [d + 1 for d in all_tiles.shape[1 : len(patch_size) + 1]]
        for tile_level_coords in itertools.product(*map(range, full_coverage_shape)):
            if all([c1 < c2 for c1, c2 in zip(tile_level_coords, full_coverage_shape)]):
                tile = all_tiles[sample][(*[c for c in tile_level_coords], ...)]
            else:
                last_tile_dims = np.zeros_like(arr.shape)
                # Id of dimension where the tile pointer is currently at the border
                idx = np.where(
                    [c1 >= c2 for c1, c2 in zip(tile_level_coords, full_coverage_shape)]
                )[0]
                # TODO fix case where len(idx) > 1
                last_tile_dims[idx]
                last_tile_coords = [slice(None)] + [
                    slice(
                        (arr.shape[i + 1] - patch_size[i]) * tile_level_coords[i]
                        - overlap[i],
                        arr.shape[i + 1] * tile_level_coords[i] - overlap[i],
                        None,
                    )
                    for i in range(len(patch_size))
                ]
                tile = arr[sample][(*[c for c in last_tile_coords], ...)]
                # TODO

            yield (
                tile.astype(np.float32),
                sample,
                tile_level_coords,
                all_tiles.shape[1 : len(patch_size) + 1],
                arr.shape[1:],
            )


class PatchDataset(torch.utils.data.IterableDataset):
    """Dataset to extract patches from a list of images and apply transforms to the patches."""

    def __init__(
        self,
        data_path: str,
        ext: str,
        axes: str,
        num_files: int,
        data_reader: Callable,
        patch_size: Union[List[int], Tuple[int]],
        patch_generator: Optional[Callable],
        image_level_transform: Optional[Callable] = None,
        patch_level_transform: Optional[Callable] = None,
    ) -> None:
        """
        Parameters
        ----------
        data_path : str
            Path to data, must be a directory.
        data_reader : Callable
            Function that reads the image data from the file. Returns an iterable of image filenames.
        patch_size : Tuple[int]
            The size of the patch to extract from the image. Must be a tuple of len either 2 or 3 depending on number of spatial dimension in the data.
        patch_generator : Union[np.ndarray, Callable]
            Function that converts an input image (item from dataset) into a iterable of image patches.
            `patch_iter(dataset[idx])` must yield a tuple: (patches, coordinates).
        image_level_transform : Optional[Callable], optional
            _description_, by default None
        patch_level_transform : Optional[Callable], optional
            _description_, by default None
        """
        # Assert input data
        assert isinstance(
            data_path, str
        ), f"Incorrect data_path type. Must be a str, given{type(data_path)}"

        # Assert patch_size
        assert isinstance(
            patch_size, (list, tuple)
        ), f"Incorrect patch_size. Must be a tuple, given{type(patch_size)}"
        assert len(patch_size) in (
            2,
            3,
        ), f"Incorrect patch_size. Must be a 2 or 3, given{len(patch_size)}"
        # TODO make this a class method?
        self.data_path = data_path
        self.ext = ext
        self.axes = axes
        self.num_files = num_files
        self.data_reader = data_reader
        self.patch_size = patch_size
        self.patch_generator = patch_generator
        self.add_channel = patch_generator is not None
        self.image_transform = image_level_transform
        self.patch_transform = patch_level_transform

    # @staticmethod
    # def read_alter(self):

    #     somearray = read_image_whatever(config)

    #     # read configuration
    #     check_axis_adn_raise_error(somearray, config.axes)

    # def check_axis_adn_raise_error():
    #     if config.axes is None and axes!= C(Z)YX:
    #         raise Error
    #     else:
    #         # sanity check on the axes
    #         if axes != config.axes:
    #             raise Error

    #         new_arr = move_axes(array)

    #         return new_arr

    @staticmethod
    def read_data_source(
        data_source: Union[str, Path], axes: str, patch_size: Tuple[int]
    ):
        """
        Read data source and correct dimensions.

        Parameters
        ----------
        data_source : str
            Path to data source

        add_channel : bool
            If True, add channel dimension to data source

        Returns
        -------
        image volume : np.ndarray
        """
        if not Path(data_source).exists():
            raise ValueError(f"Data source {data_source} does not exist")

        # TODO separate this into a function with other formats
        if data_source.suffix == ".npy":
            try:
                arr = np.load(data_source)
            except ValueError:
                arr = np.load(data_source, allow_pickle=True)[0].astype(
                    np.float32
                )  # TODO this is a hack to deal with the fact that we are saving a list of arrays
        elif data_source.suffix[:4] == ".tif":
            arr = tifffile.imread(data_source)

        # remove any singleton dimensions
        arr = arr.squeeze()

        # sanity check on dimensions
        if len(arr.shape) < 2 or len(arr.shape) > 4:
            raise ValueError(
                f"Incorrect data dimensions. Must be 2, 3 or 4 (got {arr.shape} for file {data_source})."
            )

        # sanity check on axes length
        if len(axes) != len(arr.shape):
            raise ValueError(
                f"Incorrect axes length (got {axes} for file {data_source})."
            )

        # check axes validity
        are_axes_valid(axes)  # this raises errors

        # patch sanity check
        if len(patch_size) != len(arr.shape) and len(patch_size) != len(arr.shape) - 1:
            raise ValueError(
                f"Incorrect patch size (got {patch_size} for file {data_source} with shape {arr.shape})."
            )

        for p in patch_size:
            # check if power of 2
            if not (p & (p - 1) == 0):
                raise ValueError(
                    f"Incorrect patch size, should be power of 2 (got {patch_size} for file {data_source})."
                )

        # TODO add axes shuffling and reshapes. so far assuming correct order
        if "S" in axes or "T" in axes:
            # TODO use re?
            arr = arr.reshape(
                -1, *arr.shape[len(axes.replace("Z", "").replace("YX", "")) :]
            )
        else:
            arr = np.expand_dims(arr, axis=0)
            # TODO do we need to update patch size?
        return arr

    def calculate_stats(self):
        mean = 0
        std = 0
        for i, image in tqdm(enumerate(self.__iter_source__())):
            mean += image.mean()
            std += np.std(image)
        self.mean = mean / (i + 1)
        self.std = std / (i + 1)

    def __iter_source__(self):
        """
        Iterate over data source and yield whole image. Optional transform is applied to the images.

        Yields
        ------
        np.ndarray
        """
        info = torch.utils.data.get_worker_info()
        num_workers = info.num_workers if info is not None else 1
        id = info.id if info is not None else 0
        self.source = (
            itertools.islice(
                Path(self.data_path).rglob(f"*.{self.ext}*"), self.num_files
            )
            if self.num_files
            else Path(self.data_path).rglob(f"*.{self.ext}*")
        )

        # TODO check for mem leaks, explicitly gc the arr after iterator is exhausted
        for i, filename in enumerate(self.source):
            try:
                # TODO add buffer, several images up to some memory limit?
                arr = self.read_data_source(filename, self.axes, self.patch_size)
            except (ValueError, FileNotFoundError, OSError) as e:
                logging.exception(f"Exception in file {filename}, skipping")
                raise e
            if i % num_workers == id:
                # TODO add iterator inside
                yield self.image_transform(
                    arr
                ) if self.image_transform is not None else arr

    def __iter__(self):
        """
        Iterate over data source and yield single patch. Optional transform is applied to the patches.

        Yields
        ------
        np.ndarray
        """
        for image in self.__iter_source__():
            if self.patch_generator is None:
                yield normalize(
                    image, self.mean, self.std
                ) if self.mean and self.std else image
            else:
                for patch_data in self.patch_generator(
                    image, self.patch_size, overlaps=None, mean=self.mean, std=self.std
                ):
                    # TODO add augmentations, multiple functions.
                    # TODO Works incorrectly if patch transform is NONE
                    yield self.patch_transform(
                        patch_data
                    ) if self.patch_transform is not None else (patch_data)<|MERGE_RESOLUTION|>--- conflicted
+++ resolved
@@ -59,15 +59,11 @@
 # formerly :
 # https://github.com/juglab-torch/n2v/blob/00d536cdc5f5cd4bb34c65a777940e6e453f4a93/src/n2v/dataloader.py#L52
 def extract_patches_sequential(
-<<<<<<< HEAD
-    arr: np.ndarray, patch_sizes: Tuple[int]
-=======
     arr: np.ndarray,
     patch_sizes: Tuple[int],
     overlaps: Union[Tuple[int], None] = None,
     mean: int = None,
     std: int = None,
->>>>>>> fdb88f3d
 ) -> Generator[np.ndarray, None, None]:
     """Generate patches from an array of dimensions C(Z)YX, where C can
     be a singleton dimension.
