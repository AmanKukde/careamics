from pathlib import Path

import numpy as np
import pytest

from careamics.config import VAEBasedAlgorithm
from careamics.config.architectures import LVAEModel
from careamics.config.nm_model import (
    GaussianMixtureNMConfig,
    MultiChannelNMConfig,
)
from careamics.config.support import SupportedLoss


@pytest.mark.skip(
    reason="VAEAlgorithmConfig model is not currently serializable.\n"
    "The line `schema = VAEAlgorithmConfig.model_json_schema()` currently results "
    "in the following error:\n"
    "PydanticInvalidForJsonSchema: Cannot generate a JsonSchema for "
    "core_schema.IsInstanceSchema (<class 'torch.nn.modules.module.Module'>)"
)
def test_all_losses_are_supported():
    """Test that all losses defined in the Literal are supported."""
    # list of supported losses
    losses = list(SupportedLoss)

    # Algorithm json schema
    schema = VAEBasedAlgorithm.model_json_schema()

    # check that all losses are supported
    for loss in schema["properties"]["loss"]["enum"]:
        assert loss in losses


@pytest.mark.skip("Needs to be updated!")
def test_noise_model_usplit(minimum_algorithm_musplit):
    """Test that the noise model is correctly provided."""
    config = VAEBasedAlgorithm(**minimum_algorithm_musplit)
    assert config.noise_model is None


@pytest.mark.skip("Needs to be updated!")
def test_noise_model_denoisplit(tmp_path: Path, create_dummy_noise_model):
    """Test that the noise model is correctly provided."""
    # TODO this construct with the minimum_config dicts is increasingly annoying

    # Create a dummy noise model
    np.savez(tmp_path / "dummy_noise_model.npz", **create_dummy_noise_model)

    # Instantiate the noise model
    gmm = GaussianMixtureNMConfig(
        model_type="GaussianMixtureNoiseModel",
        path=tmp_path / "dummy_noise_model.npz",
        # all other params are default
    )
    config = VAEBasedAlgorithm(
        algorithm="denoisplit",
        loss="denoisplit",
        model=LVAEModel(architecture="LVAE"),
        noise_model=MultiChannelNMConfig(noise_models=[gmm]),
    )
    assert config.noise_model is not None


def test_no_noise_model_error_denoisplit(minimum_algorithm_denoisplit):
    """Test that the noise model is correctly provided."""
    minimum_algorithm_denoisplit["noise_model"] = None
    with pytest.raises(ValueError):
<<<<<<< HEAD
        VAEAlgorithmConfig(**minimum_algorithm_denoisplit)


def test_no_multiscale_hdn(minimum_algorithm_hdn):
    """Test that the multiscale model is not provided for HDN."""
    _ = VAEAlgorithmConfig(**minimum_algorithm_hdn)
    minimum_algorithm_hdn["model"]["multiscale_count"] = 2
    with pytest.raises(ValueError):
        VAEAlgorithmConfig(**minimum_algorithm_hdn)


def test_target_channel_hdn(minimum_algorithm_hdn):
    """Test that the correct nymber of target channel is provided for HDN."""
    _ = VAEAlgorithmConfig(**minimum_algorithm_hdn)
    minimum_algorithm_hdn["model"]["output_channels"] = 2
    with pytest.raises(ValueError):
        VAEAlgorithmConfig(**minimum_algorithm_hdn)


def test_logvar_hdn(minimum_algorithm_hdn):
    """Test that the logvar is not provided for HDN."""
    _ = VAEAlgorithmConfig(**minimum_algorithm_hdn)
    minimum_algorithm_hdn["model"]["predict_logvar"] = "pixelwise"
    with pytest.raises(ValueError):
        VAEAlgorithmConfig(**minimum_algorithm_hdn)
    minimum_algorithm_hdn["model"]["predict_logvar"] = None
    minimum_algorithm_hdn["gaussian_likelihood"].predict_logvar = "pixelwise"
    with pytest.raises(ValueError):
        VAEAlgorithmConfig(**minimum_algorithm_hdn)
=======
        VAEBasedAlgorithm(**minimum_algorithm_denoisplit)
>>>>>>> 9a027a5f
<|MERGE_RESOLUTION|>--- conflicted
+++ resolved
@@ -66,7 +66,6 @@
     """Test that the noise model is correctly provided."""
     minimum_algorithm_denoisplit["noise_model"] = None
     with pytest.raises(ValueError):
-<<<<<<< HEAD
         VAEAlgorithmConfig(**minimum_algorithm_denoisplit)
 
 
@@ -95,7 +94,4 @@
     minimum_algorithm_hdn["model"]["predict_logvar"] = None
     minimum_algorithm_hdn["gaussian_likelihood"].predict_logvar = "pixelwise"
     with pytest.raises(ValueError):
-        VAEAlgorithmConfig(**minimum_algorithm_hdn)
-=======
-        VAEBasedAlgorithm(**minimum_algorithm_denoisplit)
->>>>>>> 9a027a5f
+        VAEAlgorithmConfig(**minimum_algorithm_hdn)