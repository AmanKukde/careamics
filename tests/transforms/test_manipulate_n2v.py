import numpy as np
import pytest
from albumentations import Compose

from careamics.config.support import SupportedPixelManipulation
<<<<<<< HEAD
from careamics.transforms.manipulate_n2v import N2VManipulate
=======
from careamics.transforms import N2VManipulate
>>>>>>> 25be6fda


@pytest.mark.parametrize(
    "strategy", [SupportedPixelManipulation.UNIFORM, SupportedPixelManipulation.MEDIAN]
)
def test_manipulate_n2v(strategy):
    """Test the N2V augmentation."""
    # create array
    array = np.arange(16 * 16).reshape((16, 16))

    # create augmentation
    aug = Compose(
        [N2VManipulate(roi_size=5, masked_pixel_percentage=5, strategy=strategy)]
    )

    # apply augmentation
    augmented = aug(image=array)
    assert "image" in augmented
    assert len(augmented["image"]) == 3  # transformed_patch, original_patch, mask

    # assert that the difference between the original and transformed patch are the
    # same pixels that are selected by the mask
    tr_path, orig_patch, mask = augmented["image"]
    diff_coords = np.array(np.where(tr_path != orig_patch))
    mask_coords = np.array(np.where(mask == 1))
    assert np.array_equal(diff_coords, mask_coords)<|MERGE_RESOLUTION|>--- conflicted
+++ resolved
@@ -3,15 +3,14 @@
 from albumentations import Compose
 
 from careamics.config.support import SupportedPixelManipulation
-<<<<<<< HEAD
-from careamics.transforms.manipulate_n2v import N2VManipulate
-=======
 from careamics.transforms import N2VManipulate
->>>>>>> 25be6fda
 
 
 @pytest.mark.parametrize(
-    "strategy", [SupportedPixelManipulation.UNIFORM, SupportedPixelManipulation.MEDIAN]
+    "strategy", [
+        SupportedPixelManipulation.UNIFORM.value, 
+        SupportedPixelManipulation.MEDIAN.value
+    ]
 )
 def test_manipulate_n2v(strategy):
     """Test the N2V augmentation."""
